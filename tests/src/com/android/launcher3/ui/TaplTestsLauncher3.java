/*
 * Copyright (C) 2019 The Android Open Source Project
 *
 * Licensed under the Apache License, Version 2.0 (the "License");
 * you may not use this file except in compliance with the License.
 * You may obtain a copy of the License at
 *
 *      http://www.apache.org/licenses/LICENSE-2.0
 *
 * Unless required by applicable law or agreed to in writing, software
 * distributed under the License is distributed on an "AS IS" BASIS,
 * WITHOUT WARRANTIES OR CONDITIONS OF ANY KIND, either express or implied.
 * See the License for the specific language governing permissions and
 * limitations under the License.
 */

package com.android.launcher3.ui;

import static androidx.test.InstrumentationRegistry.getInstrumentation;

import static org.junit.Assert.assertEquals;
import static org.junit.Assert.assertFalse;
import static org.junit.Assert.assertNotNull;
import static org.junit.Assert.assertNull;
import static org.junit.Assert.assertTrue;

import android.graphics.Point;

import androidx.test.filters.LargeTest;
import androidx.test.runner.AndroidJUnit4;

import com.android.launcher3.Launcher;
import com.android.launcher3.LauncherState;
import com.android.launcher3.popup.ArrowPopup;
import com.android.launcher3.tapl.AllApps;
import com.android.launcher3.tapl.AppIcon;
import com.android.launcher3.tapl.AppIconMenu;
import com.android.launcher3.tapl.AppIconMenuItem;
<<<<<<< HEAD
=======
import com.android.launcher3.tapl.Folder;
import com.android.launcher3.tapl.FolderIcon;
import com.android.launcher3.tapl.HomeAllApps;
import com.android.launcher3.tapl.HomeAppIcon;
import com.android.launcher3.tapl.HomeAppIconMenu;
import com.android.launcher3.tapl.HomeAppIconMenuItem;
>>>>>>> daf801c6
import com.android.launcher3.tapl.Widgets;
import com.android.launcher3.tapl.Workspace;
import com.android.launcher3.util.rule.ScreenRecordRule.ScreenRecord;
import com.android.launcher3.views.OptionsPopupView;
import com.android.launcher3.widget.picker.WidgetsFullSheet;
import com.android.launcher3.widget.picker.WidgetsRecyclerView;

import org.junit.Before;
import org.junit.Ignore;
import org.junit.Test;
import org.junit.runner.RunWith;

@LargeTest
@RunWith(AndroidJUnit4.class)
public class TaplTestsLauncher3 extends AbstractLauncherUiTest {
    private static final String APP_NAME = "LauncherTestApp";

    @Before
    public void setUp() throws Exception {
        super.setUp();
        initialize(this);
    }

    public static void initialize(AbstractLauncherUiTest test) throws Exception {
        test.clearLauncherData();
        test.mDevice.pressHome();
        test.waitForLauncherCondition("Launcher didn't start", launcher -> launcher != null);
        test.waitForState("Launcher internal state didn't switch to Home",
                () -> LauncherState.NORMAL);
        test.waitForResumed("Launcher internal state is still Background");
        // Check that we switched to home.
        test.mLauncher.getWorkspace();
        AbstractLauncherUiTest.checkDetectedLeaks(test.mLauncher);
    }

    // Please don't add negative test cases for methods that fail only after a long wait.
    public static void expectFail(String message, Runnable action) {
        boolean failed = false;
        try {
            action.run();
        } catch (AssertionError e) {
            failed = true;
        }
        assertTrue(message, failed);
    }

    private boolean isWorkspaceScrollable(Launcher launcher) {
        return launcher.getWorkspace().getPageCount() > 1;
    }

    private int getCurrentWorkspacePage(Launcher launcher) {
        return launcher.getWorkspace().getCurrentPage();
    }

    private WidgetsRecyclerView getWidgetsView(Launcher launcher) {
        return WidgetsFullSheet.getWidgetsView(launcher);
    }

    @Test
    @ScreenRecord //b/187080582
    public void testDevicePressMenu() throws Exception {
        mDevice.pressMenu();
        mDevice.waitForIdle();
        executeOnLauncher(
                launcher -> assertTrue("Launcher internal state didn't switch to Showing Menu",
                        OptionsPopupView.getOptionsPopup(launcher) != null));
        // Check that pressHome works when the menu is shown.
        mLauncher.pressHome();
    }

    @Ignore
    public void testOpenHomeSettingsFromWorkspace() {
        mDevice.pressMenu();
        mDevice.waitForIdle();
        mLauncher.getOptionsPopupMenu().getMenuItem("Home settings")
                .launch(mDevice.getLauncherPackageName());
    }

    @Test
    public void testPressHomeOnAllAppsContextMenu() throws Exception {
        final AllApps allApps = mLauncher.getWorkspace().switchToAllApps();
        allApps.freeze();
        try {
            allApps.getAppIcon("TestActivity7").openMenu();
        } finally {
            allApps.unfreeze();
        }
        mLauncher.pressHome();
    }

    public static void runAllAppsTest(AbstractLauncherUiTest test, AllApps allApps) {
        allApps.freeze();
        try {
            assertNotNull("allApps parameter is null", allApps);

            assertTrue(
                    "Launcher internal state is not All Apps",
                    test.isInState(() -> LauncherState.ALL_APPS));

            // Test flinging forward and backward.
            test.executeOnLauncher(launcher -> assertEquals(
                    "All Apps started in already scrolled state", 0,
                    test.getAllAppsScroll(launcher)));

            allApps.flingForward();
            assertTrue("Launcher internal state is not All Apps",
                    test.isInState(() -> LauncherState.ALL_APPS));
            final Integer flingForwardY = test.getFromLauncher(
                    launcher -> test.getAllAppsScroll(launcher));
            test.executeOnLauncher(
                    launcher -> assertTrue("flingForward() didn't scroll App Apps",
                            flingForwardY > 0));

            allApps.flingBackward();
            assertTrue(
                    "Launcher internal state is not All Apps",
                    test.isInState(() -> LauncherState.ALL_APPS));
            final Integer flingBackwardY = test.getFromLauncher(
                    launcher -> test.getAllAppsScroll(launcher));
            test.executeOnLauncher(launcher -> assertTrue("flingBackward() didn't scroll App Apps",
                    flingBackwardY < flingForwardY));

            // Test scrolling down to YouTube.
            assertNotNull("All apps: can't fine YouTube", allApps.getAppIcon("YouTube"));
            // Test scrolling up to Camera.
            assertNotNull("All apps: can't fine Camera", allApps.getAppIcon("Camera"));
            // Test failing to find a non-existing app.
            final AllApps allAppsFinal = allApps;
            expectFail("All apps: could find a non-existing app",
                    () -> allAppsFinal.getAppIcon("NO APP"));

            assertTrue(
                    "Launcher internal state is not All Apps",
                    test.isInState(() -> LauncherState.ALL_APPS));
        } finally {
            allApps.unfreeze();
        }
    }

    @Test
    @PortraitLandscape
    public void testWorkspaceSwitchToAllApps() {
        assertNotNull("switchToAllApps() returned null",
                mLauncher.getWorkspace().switchToAllApps());
        assertTrue("Launcher internal state is not All Apps",
                isInState(() -> LauncherState.ALL_APPS));
    }

    @Test
    public void testWorkspace() throws Exception {
        final Workspace workspace = mLauncher.getWorkspace();

        // Test that ensureWorkspaceIsScrollable adds a page by dragging an icon there.
        executeOnLauncher(launcher -> assertFalse("Initial workspace state is scrollable",
                isWorkspaceScrollable(launcher)));
        assertNull("Chrome app was found on empty workspace",
                workspace.tryGetWorkspaceAppIcon("Chrome"));

        workspace.ensureWorkspaceIsScrollable();

        executeOnLauncher(
                launcher -> assertEquals("Ensuring workspace scrollable didn't switch to page #1",
                        1, getCurrentWorkspacePage(launcher)));
        executeOnLauncher(
                launcher -> assertTrue("ensureScrollable didn't make workspace scrollable",
                        isWorkspaceScrollable(launcher)));
        assertNotNull("ensureScrollable didn't add Chrome app",
                workspace.getWorkspaceAppIcon("Chrome"));

        // Test flinging workspace.
        workspace.flingBackward();
        assertTrue("Launcher internal state is not Home", isInState(() -> LauncherState.NORMAL));
        executeOnLauncher(
                launcher -> assertEquals("Flinging back didn't switch workspace to page #0",
                        0, getCurrentWorkspacePage(launcher)));

        workspace.flingForward();
        executeOnLauncher(
                launcher -> assertEquals("Flinging forward didn't switch workspace to page #1",
                        1, getCurrentWorkspacePage(launcher)));
        assertTrue("Launcher internal state is not Home", isInState(() -> LauncherState.NORMAL));

        // Test starting a workspace app.
        final HomeAppIcon app = workspace.getWorkspaceAppIcon("Chrome");
        assertNotNull("No Chrome app in workspace", app);
    }

    public static void runIconLaunchFromAllAppsTest(AbstractLauncherUiTest test, AllApps allApps) {
        allApps.freeze();
        try {
            final AppIcon app = allApps.getAppIcon("TestActivity7");
            assertNotNull("AppIcon.launch returned null", app.launch(getAppPackageName()));
            test.executeOnLauncher(launcher -> assertTrue(
                    "Launcher activity is the top activity; expecting another activity to be the "
                            + "top "
                            + "one",
                    test.isInLaunchedApp(launcher)));
        } finally {
            allApps.unfreeze();
        }
    }

    @Test
    @PortraitLandscape
    public void testAppIconLaunchFromAllAppsFromHome() throws Exception {
        final HomeAllApps allApps = mLauncher.getWorkspace().switchToAllApps();
        assertTrue("Launcher internal state is not All Apps",
                isInState(() -> LauncherState.ALL_APPS));

        runIconLaunchFromAllAppsTest(this, allApps);
    }

    @Test
    @PortraitLandscape
    public void testWidgets() throws Exception {
        // Test opening widgets.
        executeOnLauncher(launcher ->
                assertTrue("Widgets is initially opened", getWidgetsView(launcher) == null));
        Widgets widgets = mLauncher.getWorkspace().openAllWidgets();
        assertNotNull("openAllWidgets() returned null", widgets);
        widgets = mLauncher.getAllWidgets();
        assertNotNull("getAllWidgets() returned null", widgets);
        executeOnLauncher(launcher ->
                assertTrue("Widgets is not shown", getWidgetsView(launcher).isShown()));
        executeOnLauncher(launcher -> assertEquals("Widgets is scrolled upon opening",
                0, getWidgetsScroll(launcher)));

        // Test flinging widgets.
        widgets.flingForward();
        Integer flingForwardY = getFromLauncher(launcher -> getWidgetsScroll(launcher));
        executeOnLauncher(launcher -> assertTrue("Flinging forward didn't scroll widgets",
                flingForwardY > 0));

        widgets.flingBackward();
        executeOnLauncher(launcher -> assertTrue("Flinging backward didn't scroll widgets",
                getWidgetsScroll(launcher) < flingForwardY));

        mLauncher.pressHome();
        waitForLauncherCondition("Widgets were not closed",
                launcher -> getWidgetsView(launcher) == null);
    }

    private int getWidgetsScroll(Launcher launcher) {
        return getWidgetsView(launcher).getCurrentScrollY();
    }

    private boolean isOptionsPopupVisible(Launcher launcher) {
        final ArrowPopup popup = OptionsPopupView.getOptionsPopup(launcher);
        return popup != null && popup.isShown();
    }

    @Test
    @PortraitLandscape
    public void testLaunchMenuItem() throws Exception {
        final AllApps allApps = mLauncher.getWorkspace().switchToAllApps();
        allApps.freeze();
        try {
            final AppIconMenu menu = allApps.
                    getAppIcon(APP_NAME).
                    openDeepShortcutMenu();

            executeOnLauncher(
                    launcher -> assertTrue("Launcher internal state didn't switch to Showing Menu",
                            isOptionsPopupVisible(launcher)));

            final AppIconMenuItem menuItem = menu.getMenuItem(1);
            assertEquals("Wrong menu item", "Shortcut 2", menuItem.getText());
            menuItem.launch(getAppPackageName());
        } finally {
            allApps.unfreeze();
        }
    }

    @Test
    @PortraitLandscape
    public void testDragAppIcon() throws Throwable {
        // 1. Open all apps and wait for load complete.
        // 2. Drag icon to homescreen.
        // 3. Verify that the icon works on homescreen.
        final HomeAllApps allApps = mLauncher.getWorkspace().switchToAllApps();
        allApps.freeze();
        try {
            allApps.getAppIcon(APP_NAME).dragToWorkspace(false, false);
            mLauncher.getWorkspace().getWorkspaceAppIcon(APP_NAME).launch(getAppPackageName());
        } finally {
            allApps.unfreeze();
        }
        executeOnLauncher(launcher -> assertTrue(
                "Launcher activity is the top activity; expecting another activity to be the top "
                        + "one",
                isInLaunchedApp(launcher)));
    }

    @Test
    @PortraitLandscape
    public void testDragShortcut() throws Throwable {
        // 1. Open all apps and wait for load complete.
        // 2. Find the app and long press it to show shortcuts.
        // 3. Press icon center until shortcuts appear
        final HomeAllApps allApps = mLauncher
                .getWorkspace()
                .switchToAllApps();
        allApps.freeze();
        try {
            final HomeAppIconMenu menu = allApps
                    .getAppIcon(APP_NAME)
                    .openDeepShortcutMenu();
            final HomeAppIconMenuItem menuItem0 = menu.getMenuItem(0);
            final HomeAppIconMenuItem menuItem2 = menu.getMenuItem(2);

            final HomeAppIconMenuItem menuItem;

            final String expectedShortcutName = "Shortcut 3";
            if (menuItem0.getText().equals(expectedShortcutName)) {
                menuItem = menuItem0;
            } else {
                final String shortcutName2 = menuItem2.getText();
                assertEquals("Wrong menu item", expectedShortcutName, shortcutName2);
                menuItem = menuItem2;
            }

            menuItem.dragToWorkspace(false, false);
            mLauncher.getWorkspace().getWorkspaceAppIcon(expectedShortcutName)
                    .launch(getAppPackageName());
        } finally {
            allApps.unfreeze();
        }
    }

<<<<<<< HEAD
=======
    private HomeAppIcon createShortcutIfNotExist(String name) {
        HomeAppIcon homeAppIcon = mLauncher.getWorkspace().tryGetWorkspaceAppIcon(name);
        if (homeAppIcon == null) {
            HomeAllApps allApps = mLauncher.getWorkspace().switchToAllApps();
            allApps.freeze();
            try {
                allApps.getAppIcon(name).dragToWorkspace(false, false);
            } finally {
                allApps.unfreeze();
            }
            homeAppIcon = mLauncher.getWorkspace().getWorkspaceAppIcon(name);
        }
        return homeAppIcon;
    }

    @Ignore("b/205014516")
    @Test
    @PortraitLandscape
    public void testDragToFolder() throws Exception {
        final HomeAppIcon playStoreIcon = createShortcutIfNotExist("Play Store");
        final HomeAppIcon gmailIcon = createShortcutIfNotExist("Gmail");

        FolderIcon folderIcon = gmailIcon.dragToIcon(playStoreIcon);

        Folder folder = folderIcon.open();
        folder.getAppIcon("Play Store");
        folder.getAppIcon("Gmail");
        Workspace workspace = folder.close();

        assertNull("Gmail should be moved to a folder.",
                workspace.tryGetWorkspaceAppIcon("Gmail"));
        assertNull("Play Store should be moved to a folder.",
                workspace.tryGetWorkspaceAppIcon("Play Store"));

        final HomeAppIcon youTubeIcon = createShortcutIfNotExist("YouTube");

        folderIcon = youTubeIcon.dragToIcon(folderIcon);
        folder = folderIcon.open();
        folder.getAppIcon("YouTube");
        folder.close();
    }

    @Ignore("b/205027405")
    @Test
    @PortraitLandscape
    public void testPressBack() throws Exception {
        mLauncher.getWorkspace().switchToAllApps();
        mLauncher.pressBack();
        mLauncher.getWorkspace();
        waitForState("Launcher internal state didn't switch to Home", () -> LauncherState.NORMAL);

        HomeAllApps allApps = mLauncher.getWorkspace().switchToAllApps();
        allApps.freeze();
        try {
            allApps.getAppIcon(APP_NAME).dragToWorkspace(false, false);
        } finally {
            allApps.unfreeze();
        }
        mLauncher.getWorkspace().getWorkspaceAppIcon(APP_NAME).launch(getAppPackageName());
        mLauncher.pressBack();
        mLauncher.getWorkspace();
        waitForState("Launcher internal state didn't switch to Home", () -> LauncherState.NORMAL);
    }

    @Test
    @PortraitLandscape
    public void testDeleteFromWorkspace() throws Exception {
        // test delete both built-in apps and user-installed app from workspace
        for (String appName : new String[] {"Gmail", "Play Store", APP_NAME}) {
            final HomeAppIcon homeAppIcon = createShortcutIfNotExist(appName);
            Workspace workspace = mLauncher.getWorkspace().deleteAppIcon(homeAppIcon);
            assertNull(appName + " app was found after being deleted from workspace",
                    workspace.tryGetWorkspaceAppIcon(appName));
        }
    }

    private void verifyAppUninstalledFromAllApps(Workspace workspace, String appName) {
        final HomeAllApps allApps = workspace.switchToAllApps();
        allApps.freeze();
        try {
            assertNull(appName + " app was found on all apps after being uninstalled",
                    allApps.tryGetAppIcon(appName));
        } finally {
            allApps.unfreeze();
        }
    }

    @Test
    @PortraitLandscape
    public void testUninstallFromWorkspace() throws Exception {
        TestUtil.installDummyApp();
        try {
            verifyAppUninstalledFromAllApps(
                    createShortcutIfNotExist(DUMMY_APP_NAME).uninstall(), DUMMY_APP_NAME);
        } finally {
            TestUtil.uninstallDummyApp();
        }
    }

    @Test
    @PortraitLandscape
    public void testUninstallFromAllApps() throws Exception {
        TestUtil.installDummyApp();
        try {
            Workspace workspace = mLauncher.getWorkspace();
            final HomeAllApps allApps = workspace.switchToAllApps();
            allApps.freeze();
            try {
                workspace = allApps.getAppIcon(DUMMY_APP_NAME).uninstall();
            } finally {
                allApps.unfreeze();
            }
            verifyAppUninstalledFromAllApps(workspace, DUMMY_APP_NAME);
        } finally {
            TestUtil.uninstallDummyApp();
        }
    }

    @Test
    @PortraitLandscape
    public void testDragAppIconToWorkspaceCell() throws Exception {
        final Point dimensions = mLauncher.getWorkspace().getIconGridDimensions();

        Point[] targets = {
                new Point(0, 1),
                new Point(0, dimensions.y - 2),
                new Point(dimensions.x - 1, 1),
                new Point(dimensions.x - 1, dimensions.y - 2),
                new Point(dimensions.x / 2, dimensions.y / 2)
        };

        for (Point target : targets) {
            final HomeAllApps allApps = mLauncher.getWorkspace().switchToAllApps();
            allApps.freeze();
            try {
                allApps.getAppIcon(APP_NAME).dragToWorkspace(target.x, target.y);
            } finally {
                allApps.unfreeze();
            }
            // Reset the workspace for the next shortcut creation.
            initialize(this);
        }

        // test to move a shortcut to other cell.
        final HomeAppIcon launcherTestAppIcon = createShortcutIfNotExist(APP_NAME);
        for (Point target : targets) {
            launcherTestAppIcon.dragToWorkspace(target.x, target.y);
        }
    }

>>>>>>> daf801c6
    public static String getAppPackageName() {
        return getInstrumentation().getContext().getPackageName();
    }
}<|MERGE_RESOLUTION|>--- conflicted
+++ resolved
@@ -36,19 +36,16 @@
 import com.android.launcher3.tapl.AppIcon;
 import com.android.launcher3.tapl.AppIconMenu;
 import com.android.launcher3.tapl.AppIconMenuItem;
-<<<<<<< HEAD
-=======
 import com.android.launcher3.tapl.Folder;
 import com.android.launcher3.tapl.FolderIcon;
 import com.android.launcher3.tapl.HomeAllApps;
 import com.android.launcher3.tapl.HomeAppIcon;
 import com.android.launcher3.tapl.HomeAppIconMenu;
 import com.android.launcher3.tapl.HomeAppIconMenuItem;
->>>>>>> daf801c6
 import com.android.launcher3.tapl.Widgets;
 import com.android.launcher3.tapl.Workspace;
+import com.android.launcher3.util.TestUtil;
 import com.android.launcher3.util.rule.ScreenRecordRule.ScreenRecord;
-import com.android.launcher3.views.OptionsPopupView;
 import com.android.launcher3.widget.picker.WidgetsFullSheet;
 import com.android.launcher3.widget.picker.WidgetsRecyclerView;
 
@@ -61,6 +58,7 @@
 @RunWith(AndroidJUnit4.class)
 public class TaplTestsLauncher3 extends AbstractLauncherUiTest {
     private static final String APP_NAME = "LauncherTestApp";
+    private static final String DUMMY_APP_NAME = "Aardwolf";
 
     @Before
     public void setUp() throws Exception {
@@ -91,8 +89,8 @@
         assertTrue(message, failed);
     }
 
-    private boolean isWorkspaceScrollable(Launcher launcher) {
-        return launcher.getWorkspace().getPageCount() > 1;
+    public static boolean isWorkspaceScrollable(Launcher launcher) {
+        return launcher.getWorkspace().getPageCount() > launcher.getWorkspace().getPanelCount();
     }
 
     private int getCurrentWorkspacePage(Launcher launcher) {
@@ -104,23 +102,14 @@
     }
 
     @Test
-    @ScreenRecord //b/187080582
     public void testDevicePressMenu() throws Exception {
         mDevice.pressMenu();
         mDevice.waitForIdle();
         executeOnLauncher(
-                launcher -> assertTrue("Launcher internal state didn't switch to Showing Menu",
-                        OptionsPopupView.getOptionsPopup(launcher) != null));
+                launcher -> assertNotNull("Launcher internal state didn't switch to Showing Menu",
+                        launcher.getOptionsPopup()));
         // Check that pressHome works when the menu is shown.
         mLauncher.pressHome();
-    }
-
-    @Ignore
-    public void testOpenHomeSettingsFromWorkspace() {
-        mDevice.pressMenu();
-        mDevice.waitForIdle();
-        mLauncher.getOptionsPopupMenu().getMenuItem("Home settings")
-                .launch(mDevice.getLauncherPackageName());
     }
 
     @Test
@@ -194,6 +183,7 @@
     }
 
     @Test
+    @ScreenRecord // b/202433017
     public void testWorkspace() throws Exception {
         final Workspace workspace = mLauncher.getWorkspace();
 
@@ -206,8 +196,9 @@
         workspace.ensureWorkspaceIsScrollable();
 
         executeOnLauncher(
-                launcher -> assertEquals("Ensuring workspace scrollable didn't switch to page #1",
-                        1, getCurrentWorkspacePage(launcher)));
+                launcher -> assertEquals(
+                        "Ensuring workspace scrollable didn't switch to next screen",
+                        workspace.pagesPerScreen(), getCurrentWorkspacePage(launcher)));
         executeOnLauncher(
                 launcher -> assertTrue("ensureScrollable didn't make workspace scrollable",
                         isWorkspaceScrollable(launcher)));
@@ -223,8 +214,8 @@
 
         workspace.flingForward();
         executeOnLauncher(
-                launcher -> assertEquals("Flinging forward didn't switch workspace to page #1",
-                        1, getCurrentWorkspacePage(launcher)));
+                launcher -> assertEquals("Flinging forward didn't switch workspace to next screen",
+                        workspace.pagesPerScreen(), getCurrentWorkspacePage(launcher)));
         assertTrue("Launcher internal state is not Home", isInState(() -> LauncherState.NORMAL));
 
         // Test starting a workspace app.
@@ -292,7 +283,7 @@
     }
 
     private boolean isOptionsPopupVisible(Launcher launcher) {
-        final ArrowPopup popup = OptionsPopupView.getOptionsPopup(launcher);
+        final ArrowPopup<?> popup = launcher.getOptionsPopup();
         return popup != null && popup.isShown();
     }
 
@@ -374,8 +365,6 @@
         }
     }
 
-<<<<<<< HEAD
-=======
     private HomeAppIcon createShortcutIfNotExist(String name) {
         HomeAppIcon homeAppIcon = mLauncher.getWorkspace().tryGetWorkspaceAppIcon(name);
         if (homeAppIcon == null) {
@@ -526,7 +515,6 @@
         }
     }
 
->>>>>>> daf801c6
     public static String getAppPackageName() {
         return getInstrumentation().getContext().getPackageName();
     }
