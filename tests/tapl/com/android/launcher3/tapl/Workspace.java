/*
 * Copyright (C) 2018 The Android Open Source Project
 *
 * Licensed under the Apache License, Version 2.0 (the "License");
 * you may not use this file except in compliance with the License.
 * You may obtain a copy of the License at
 *
 *      http://www.apache.org/licenses/LICENSE-2.0
 *
 * Unless required by applicable law or agreed to in writing, software
 * distributed under the License is distributed on an "AS IS" BASIS,
 * WITHOUT WARRANTIES OR CONDITIONS OF ANY KIND, either express or implied.
 * See the License for the specific language governing permissions and
 * limitations under the License.
 */

package com.android.launcher3.tapl;

import static com.android.launcher3.testing.TestProtocol.ALL_APPS_STATE_ORDINAL;
import static com.android.launcher3.testing.TestProtocol.NORMAL_STATE_ORDINAL;

import static junit.framework.TestCase.assertTrue;

import android.graphics.Point;
import android.graphics.Rect;
import android.os.SystemClock;
import android.view.KeyEvent;
import android.view.MotionEvent;

import androidx.annotation.NonNull;
import androidx.annotation.Nullable;
import androidx.test.uiautomator.By;
import androidx.test.uiautomator.Direction;
import androidx.test.uiautomator.UiObject2;

import com.android.launcher3.ResourceUtils;
import com.android.launcher3.testing.TestProtocol;
import com.android.launcher3.testing.WorkspaceCellCenterRequest;

import java.util.regex.Pattern;

/**
 * Operations on the workspace screen.
 */
public final class Workspace extends Home {
    private static final int FLING_STEPS = 10;

    static final Pattern EVENT_CTRL_W_DOWN = Pattern.compile(
            "Key event: KeyEvent.*?action=ACTION_DOWN.*?keyCode=KEYCODE_W"
                    + ".*?metaState=META_CTRL_ON");
    static final Pattern EVENT_CTRL_W_UP = Pattern.compile(
            "Key event: KeyEvent.*?action=ACTION_UP.*?keyCode=KEYCODE_W"
                    + ".*?metaState=META_CTRL_ON");
    private static final Pattern LONG_CLICK_EVENT = Pattern.compile("onWorkspaceItemLongClick");

    private final UiObject2 mHotseat;

    Workspace(LauncherInstrumentation launcher) {
        super(launcher);
        mHotseat = launcher.waitForLauncherObject("hotseat");
    }

    /**
     * Swipes up to All Apps.
     *
     * @return the App Apps object.
     */
    @NonNull
    public HomeAllApps switchToAllApps() {
        try (LauncherInstrumentation.Closable e = mLauncher.eventsCheck();
             LauncherInstrumentation.Closable c =
                     mLauncher.addContextLayer("want to switch from workspace to all apps")) {
            verifyActiveContainer();
            final int deviceHeight = mLauncher.getDevice().getDisplayHeight();
            final int bottomGestureMargin = ResourceUtils.getNavbarSize(
                    ResourceUtils.NAVBAR_BOTTOM_GESTURE_SIZE, mLauncher.getResources());
            final int windowCornerRadius = (int) Math.ceil(mLauncher.getWindowCornerRadius());
            final int startY = deviceHeight - Math.max(bottomGestureMargin, windowCornerRadius) - 1;
            final int swipeHeight = mLauncher.getTestInfo(
<<<<<<< HEAD
                    TestProtocol.REQUEST_HOME_TO_ALL_APPS_SWIPE_HEIGHT).
                    getInt(TestProtocol.TEST_INFO_RESPONSE_FIELD);
=======
                    TestProtocol.REQUEST_HOME_TO_ALL_APPS_SWIPE_HEIGHT)
                    .getInt(TestProtocol.TEST_INFO_RESPONSE_FIELD);
>>>>>>> 369ae1aa
            LauncherInstrumentation.log(
                    "switchToAllApps: deviceHeight = " + deviceHeight + ", startY = " + startY
                            + ", swipeHeight = " + swipeHeight + ", slop = "
                            + mLauncher.getTouchSlop());

            mLauncher.swipeToState(
                    0,
                    startY,
                    0,
                    startY - swipeHeight - mLauncher.getTouchSlop(),
                    12,
                    ALL_APPS_STATE_ORDINAL, LauncherInstrumentation.GestureScope.INSIDE);

            try (LauncherInstrumentation.Closable c1 = mLauncher.addContextLayer(
                    "swiped to all apps")) {
                return new HomeAllApps(mLauncher);
            }
        }
    }

    /**
     * Returns an icon for the app, if currently visible.
     *
     * @param appName name of the app
     * @return app icon, if found, null otherwise.
     */
    @Nullable
    public HomeAppIcon tryGetWorkspaceAppIcon(String appName) {
        try (LauncherInstrumentation.Closable c = mLauncher.addContextLayer(
                "want to get a workspace icon")) {
            final UiObject2 workspace = verifyActiveContainer();
            final UiObject2 icon = workspace.findObject(
                    AppIcon.getAppIconSelector(appName, mLauncher));
            return icon != null ? new AppIcon(mLauncher, icon) : null;
        }
    }


    /**
     * Returns an icon for the app; fails if the icon doesn't exist.
     *
     * @param appName name of the app
     * @return app icon.
     */
    @NonNull
    public HomeAppIcon getWorkspaceAppIcon(String appName) {
        try (LauncherInstrumentation.Closable c = mLauncher.addContextLayer(
                "want to get a workspace icon")) {
            return new AppIcon(mLauncher,
                    mLauncher.waitForObjectInContainer(
                            verifyActiveContainer(),
                            AppIcon.getAppIconSelector(appName, mLauncher)));
        }
    }

    /**
     * Ensures that workspace is scrollable. If it's not, drags an icon icons from hotseat to the
     * second screen.
     */
    public void ensureWorkspaceIsScrollable() {
        try (LauncherInstrumentation.Closable e = mLauncher.eventsCheck()) {
            final UiObject2 workspace = verifyActiveContainer();
            if (!isWorkspaceScrollable(workspace)) {
                try (LauncherInstrumentation.Closable c = mLauncher.addContextLayer(
                        "dragging icon to a second page of workspace to make it scrollable")) {
                    dragIconToWorkspace(
                            mLauncher,
                            getHotseatAppIcon("Chrome"),
                            new Point(mLauncher.getDevice().getDisplayWidth(),
                                    mLauncher.getVisibleBounds(workspace).centerY()),
                            "popup_container",
                            false,
                            false,
                            () -> mLauncher.expectEvent(
                                    TestProtocol.SEQUENCE_MAIN, LONG_CLICK_EVENT));
                    verifyActiveContainer();
                }
            }
            assertTrue("Home screen workspace didn't become scrollable",
                    isWorkspaceScrollable(workspace));
        }
    }

<<<<<<< HEAD
=======
    /**
     * Returns the number of pages that are visible on the screen simultaneously.
     */
    public int pagesPerScreen() {
        return mLauncher.isTwoPanels() ? 2 : 1;
    }

    /**
     * Drags an icon to the (currentPage + pageDelta) page.
     * If the target page doesn't exist yet, a new page will be created.
     * In case the target page can't be created (e.g. existing pages are 0, 1, current: 0,
     * pageDelta: 3, the latest page that can be created is 2) the icon will be dragged onto the
     * page that can be created and is closest to the target page.
     *
     * @param homeAppIcon   - icon to drag.
     * @param pageDelta - how many pages should the icon be dragged from the current page.
     *                  It can be a negative value. currentPage + pageDelta should be greater
     *                  than or equal to 0.
     */
    public void dragIcon(HomeAppIcon homeAppIcon, int pageDelta) {
        if (mHotseat.getVisibleBounds().height() > mHotseat.getVisibleBounds().width()) {
            throw new UnsupportedOperationException(
                    "dragIcon does NOT support dragging when the hotseat is on the side.");
        }
        try (LauncherInstrumentation.Closable e = mLauncher.eventsCheck()) {
            final UiObject2 workspace = verifyActiveContainer();
            try (LauncherInstrumentation.Closable c = mLauncher.addContextLayer(
                    "dragging icon to page with delta: " + pageDelta)) {
                dragIcon(workspace, homeAppIcon, pageDelta);
                verifyActiveContainer();
            }
        }
    }

    private void dragIcon(UiObject2 workspace, HomeAppIcon homeAppIcon, int pageDelta) {
        int pageWidth = mLauncher.getDevice().getDisplayWidth() / pagesPerScreen();
        int targetX = (pageWidth / 2) + pageWidth * pageDelta;
        dragIconToWorkspace(
                mLauncher,
                homeAppIcon,
                new Point(targetX, mLauncher.getVisibleBounds(workspace).centerY()),
                "popup_container",
                false,
                false,
                () -> mLauncher.expectEvent(
                        TestProtocol.SEQUENCE_MAIN, LONG_CLICK_EVENT));
        verifyActiveContainer();
    }

>>>>>>> 369ae1aa
    private boolean isWorkspaceScrollable(UiObject2 workspace) {
        return workspace.getChildCount() > 1;
    }

    @NonNull
<<<<<<< HEAD
    public AppIcon getHotseatAppIcon(String appName) {
        return new AppIcon(mLauncher, mLauncher.waitForObjectInContainer(
                mHotseat, AppIcon.getAppIconSelector(appName, mLauncher)));
    }

    static void dragIconToWorkspace(
            LauncherInstrumentation launcher, Launchable launchable, Point dest,
            String longPressIndicator, boolean startsActivity, boolean isWidgetShortcut,
            Runnable expectLongClickEvents) {
        LauncherInstrumentation.log("dragIconToWorkspace: begin");
        final Point launchableCenter = launchable.getObject().getVisibleCenter();
        final long downTime = SystemClock.uptimeMillis();
        launcher.runToState(
                () -> {
                    launcher.sendPointer(downTime, downTime, MotionEvent.ACTION_DOWN,
                            launchableCenter, LauncherInstrumentation.GestureScope.INSIDE);
                    LauncherInstrumentation.log("dragIconToWorkspace: sent down");
                    expectLongClickEvents.run();
                    launcher.waitForLauncherObject(longPressIndicator);
                    LauncherInstrumentation.log("dragIconToWorkspace: indicator");
                    launcher.movePointer(launchableCenter, dest, 10, downTime, true,
                            LauncherInstrumentation.GestureScope.INSIDE);
                },
                SPRING_LOADED_STATE_ORDINAL,
                "long-pressing and moving");
        LauncherInstrumentation.log("dragIconToWorkspace: moved pointer");
=======
    public HomeAppIcon getHotseatAppIcon(String appName) {
        return new WorkspaceAppIcon(mLauncher, mLauncher.waitForObjectInContainer(
                mHotseat, AppIcon.getAppIconSelector(appName, mLauncher)));
    }

    /*
     * Get the center point of the delete/uninstall icon in the drop target bar.
     */
    private static Point getDropPointFromDropTargetBar(
            LauncherInstrumentation launcher, String targetId) {
        return launcher.waitForObjectInContainer(
                launcher.waitForLauncherObject(DROP_BAR_RES_ID),
                targetId).getVisibleCenter();
    }

    /**
     * Delete the appIcon from the workspace.
     *
     * @param homeAppIcon to be deleted.
     * @return validated workspace after the existing appIcon being deleted.
     */
    public Workspace deleteAppIcon(HomeAppIcon homeAppIcon) {
        try (LauncherInstrumentation.Closable e = mLauncher.eventsCheck();
             LauncherInstrumentation.Closable c = mLauncher.addContextLayer(
                     "removing app icon from workspace")) {
            dragIconToWorkspace(
                    mLauncher, homeAppIcon,
                    () -> getDropPointFromDropTargetBar(mLauncher, DELETE_TARGET_TEXT_ID),
                    true, /* decelerating */
                    homeAppIcon.getLongPressIndicator(),
                    () -> mLauncher.expectEvent(TestProtocol.SEQUENCE_MAIN, LONG_CLICK_EVENT),
                    null);

            try (LauncherInstrumentation.Closable c1 = mLauncher.addContextLayer(
                    "dragged the app to the drop bar")) {
                return new Workspace(mLauncher);
            }
        }
    }

    /**
     * Uninstall the appIcon by dragging it to the 'uninstall' drop point of the drop_target_bar.
     *
     * @param launcher the root TAPL instrumentation object of {@link LauncherInstrumentation} type.
     * @param homeAppIcon to be uninstalled.
     * @param launcher              the root TAPL instrumentation object of {@link
     *                              LauncherInstrumentation} type.
     * @param homeAppIcon           to be uninstalled.
     * @param expectLongClickEvents the runnable to be executed to verify expected longclick event.
     * @return validated workspace after the existing appIcon being uninstalled.
     */
    static Workspace uninstallAppIcon(LauncherInstrumentation launcher, HomeAppIcon homeAppIcon,
            Runnable expectLongClickEvents) {
        try (LauncherInstrumentation.Closable c = launcher.addContextLayer(
                "uninstalling app icon")) {
            dragIconToWorkspace(
                    launcher, homeAppIcon,
                    () -> getDropPointFromDropTargetBar(launcher, UNINSTALL_TARGET_TEXT_ID),
                    true, /* decelerating */
                    homeAppIcon.getLongPressIndicator(),
                    expectLongClickEvents,
                    null);

            launcher.waitUntilLauncherObjectGone(DROP_BAR_RES_ID);

            final BySelector installerAlert = By.text(Pattern.compile(
                    "Do you want to uninstall this app\\?",
                    Pattern.DOTALL | Pattern.MULTILINE));
            final UiDevice device = launcher.getDevice();
            assertTrue("uninstall alert is not shown", device.wait(
                    Until.hasObject(installerAlert), LauncherInstrumentation.WAIT_TIME_MS));
            final UiObject2 ok = device.findObject(By.text("OK"));
            assertNotNull("OK button is not shown", ok);
            launcher.clickObject(ok);
            assertTrue("Uninstall alert is not dismissed after clicking OK", device.wait(
                    Until.gone(installerAlert), LauncherInstrumentation.WAIT_TIME_MS));

            try (LauncherInstrumentation.Closable c1 = launcher.addContextLayer(
                    "uninstalled app by dragging to the drop bar")) {
                return new Workspace(launcher);
            }
        }
    }

    /**
     * Get cell layout's grids size. The return point's x and y values are the cell counts in X and
     * Y directions respectively, not the values in pixels.
     */
    public Point getIconGridDimensions() {
        int[] countXY = mLauncher.getTestInfo(
                TestProtocol.REQUEST_WORKSPACE_CELL_LAYOUT_SIZE).getIntArray(
                TestProtocol.TEST_INFO_RESPONSE_FIELD);
        return new Point(countXY[0], countXY[1]);
    }

    static Point getCellCenter(LauncherInstrumentation launcher, int cellX, int cellY) {
        return launcher.getTestInfo(WorkspaceCellCenterRequest.builder().setCellX(
                cellX).setCellY(cellY).build()).getParcelable(
                TestProtocol.TEST_INFO_RESPONSE_FIELD);
    }

    /**
     * Finds folder icons in the current workspace.
     *
     * @return a list of folder icons.
     */
    List<FolderIcon> getFolderIcons() {
        final UiObject2 workspace = verifyActiveContainer();
        return mLauncher.getObjectsInContainer(workspace, "folder_icon_name").stream().map(
                o -> new FolderIcon(mLauncher, o)).collect(Collectors.toList());
    }

    private static void dropDraggedIcon(LauncherInstrumentation launcher, Point dest, long downTime,
            @Nullable Runnable expectedEvents) {
>>>>>>> 369ae1aa
        launcher.runToState(
                () -> launcher.sendPointer(
                        downTime, SystemClock.uptimeMillis(), MotionEvent.ACTION_UP, dest,
                        LauncherInstrumentation.GestureScope.INSIDE),
                NORMAL_STATE_ORDINAL,
                "sending UP event");
        if (startsActivity || isWidgetShortcut) {
<<<<<<< HEAD
            launcher.expectEvent(TestProtocol.SEQUENCE_MAIN, LauncherInstrumentation.EVENT_START);
=======
            expectDropEvents = () -> launcher.expectEvent(TestProtocol.SEQUENCE_MAIN,
                    LauncherInstrumentation.EVENT_START);
        }
        dragIconToWorkspace(launcher, launchable, () -> dest, false, longPressIndicator,
                expectLongClickEvents, expectDropEvents);
    }

    /**
     * Drag icon in workspace to else where.
     * This function expects the launchable is inside the workspace and there is no drop event.
     */
    static void dragIconToWorkspace(LauncherInstrumentation launcher, Launchable launchable,
            Supplier<Point> destSupplier, String longPressIndicator) {
        dragIconToWorkspace(launcher, launchable, destSupplier, false, longPressIndicator,
                () -> launcher.expectEvent(TestProtocol.SEQUENCE_MAIN, LONG_CLICK_EVENT), null);
    }

    static void dragIconToWorkspace(
            LauncherInstrumentation launcher, Launchable launchable, Supplier<Point> dest,
            boolean isDecelerating, String longPressIndicator, Runnable expectLongClickEvents,
            @Nullable Runnable expectDropEvents) {
        try (LauncherInstrumentation.Closable ignored = launcher.addContextLayer(
                "want to drag icon to workspace")) {
            final long downTime = SystemClock.uptimeMillis();
            Point dragStart = launchable.startDrag(
                    downTime,
                    longPressIndicator,
                    expectLongClickEvents,
                    /* runToSpringLoadedState= */ true);
            Point targetDest = dest.get();
            int displayX = launcher.getRealDisplaySize().x;

            // Since the destination can be on another page, we need to drag to the edge first
            // until we reach the target page
            while (targetDest.x > displayX || targetDest.x < 0) {
                // TODO: b/219919285
                int edgeX = targetDest.x > 0 ? displayX - 1 : 1;
                Point screenEdge = new Point(edgeX, targetDest.y);
                Point finalDragStart = dragStart;
                executeAndWaitForPageScroll(launcher,
                        () -> launcher.movePointer(finalDragStart, screenEdge, DEFAULT_DRAG_STEPS,
                                isDecelerating, downTime, true,
                                LauncherInstrumentation.GestureScope.INSIDE));
                targetDest.x += displayX * (targetDest.x > 0 ? -1 : 1);
                dragStart = screenEdge;
            }

            // targetDest.x is now between 0 and displayX so we found the target page,
            // we just have to put move the icon to the destination and drop it
            launcher.movePointer(dragStart, targetDest, DEFAULT_DRAG_STEPS, isDecelerating,
                    downTime, true, LauncherInstrumentation.GestureScope.INSIDE);
            dropDraggedIcon(launcher, targetDest, downTime, expectDropEvents);
>>>>>>> 369ae1aa
        }
        LauncherInstrumentation.log("dragIconToWorkspace: end");
        launcher.waitUntilLauncherObjectGone("drop_target_bar");
    }

    /**
     * Flings to get to screens on the right. Waits for scrolling and a possible overscroll
     * recoil to complete.
     */
    public void flingForward() {
        try (LauncherInstrumentation.Closable e = mLauncher.eventsCheck()) {
            final UiObject2 workspace = verifyActiveContainer();
            mLauncher.scroll(workspace, Direction.RIGHT,
                    new Rect(0, 0, mLauncher.getEdgeSensitivityWidth() + 1, 0),
                    FLING_STEPS, false);
            verifyActiveContainer();
        }
    }

    /**
     * Flings to get to screens on the left.  Waits for scrolling and a possible overscroll
     * recoil to complete.
     */
    public void flingBackward() {
        try (LauncherInstrumentation.Closable e = mLauncher.eventsCheck()) {
            final UiObject2 workspace = verifyActiveContainer();
            mLauncher.scroll(workspace, Direction.LEFT,
                    new Rect(mLauncher.getEdgeSensitivityWidth() + 1, 0, 0, 0),
                    FLING_STEPS, false);
            verifyActiveContainer();
        }
    }

    /**
     * Opens widgets container by pressing Ctrl+W.
     *
     * @return the widgets container.
     */
    @NonNull
    public Widgets openAllWidgets() {
        try (LauncherInstrumentation.Closable e = mLauncher.eventsCheck()) {
            verifyActiveContainer();
            mLauncher.expectEvent(TestProtocol.SEQUENCE_MAIN, EVENT_CTRL_W_DOWN);
            mLauncher.expectEvent(TestProtocol.SEQUENCE_MAIN, EVENT_CTRL_W_UP);
            mLauncher.getDevice().pressKeyCode(KeyEvent.KEYCODE_W, KeyEvent.META_CTRL_ON);
            try (LauncherInstrumentation.Closable c = mLauncher.addContextLayer("pressed Ctrl+W")) {
                return new Widgets(mLauncher);
            }
        }
    }

    @Override
    protected String getSwipeHeightRequestName() {
        return TestProtocol.REQUEST_HOME_TO_OVERVIEW_SWIPE_HEIGHT;
    }

    @Override
    protected int getSwipeStartY() {
        return mLauncher.getRealDisplaySize().y - 1;
    }

    @Nullable
    public Widget tryGetWidget(String label, long timeout) {
        try (LauncherInstrumentation.Closable c = mLauncher.addContextLayer(
                "getting widget " + label + " on workspace with timeout " + timeout)) {
            final UiObject2 widget = mLauncher.tryWaitForLauncherObject(
                    By.clazz("com.android.launcher3.widget.LauncherAppWidgetHostView").desc(label),
                    timeout);
            return widget != null ? new Widget(mLauncher, widget) : null;
        }
    }

    @Nullable
    public Widget tryGetPendingWidget(long timeout) {
        try (LauncherInstrumentation.Closable c = mLauncher.addContextLayer(
                "getting pending widget on workspace with timeout " + timeout)) {
            final UiObject2 widget = mLauncher.tryWaitForLauncherObject(
                    By.clazz("com.android.launcher3.widget.PendingAppWidgetHostView"), timeout);
            return widget != null ? new Widget(mLauncher, widget) : null;
        }
    }
}<|MERGE_RESOLUTION|>--- conflicted
+++ resolved
@@ -16,9 +16,12 @@
 
 package com.android.launcher3.tapl;
 
+import static android.view.accessibility.AccessibilityEvent.TYPE_VIEW_SCROLLED;
+
 import static com.android.launcher3.testing.TestProtocol.ALL_APPS_STATE_ORDINAL;
 import static com.android.launcher3.testing.TestProtocol.NORMAL_STATE_ORDINAL;
 
+import static junit.framework.TestCase.assertNotNull;
 import static junit.framework.TestCase.assertTrue;
 
 import android.graphics.Point;
@@ -30,20 +33,29 @@
 import androidx.annotation.NonNull;
 import androidx.annotation.Nullable;
 import androidx.test.uiautomator.By;
+import androidx.test.uiautomator.BySelector;
 import androidx.test.uiautomator.Direction;
+import androidx.test.uiautomator.UiDevice;
 import androidx.test.uiautomator.UiObject2;
-
-import com.android.launcher3.ResourceUtils;
+import androidx.test.uiautomator.Until;
+
 import com.android.launcher3.testing.TestProtocol;
 import com.android.launcher3.testing.WorkspaceCellCenterRequest;
 
+import java.util.List;
+import java.util.function.Supplier;
 import java.util.regex.Pattern;
+import java.util.stream.Collectors;
 
 /**
  * Operations on the workspace screen.
  */
 public final class Workspace extends Home {
     private static final int FLING_STEPS = 10;
+    private static final int DEFAULT_DRAG_STEPS = 10;
+    private static final String DROP_BAR_RES_ID = "drop_target_bar";
+    private static final String DELETE_TARGET_TEXT_ID = "delete_target_text";
+    private static final String UNINSTALL_TARGET_TEXT_ID = "uninstall_target_text";
 
     static final Pattern EVENT_CTRL_W_DOWN = Pattern.compile(
             "Key event: KeyEvent.*?action=ACTION_DOWN.*?keyCode=KEYCODE_W"
@@ -51,7 +63,7 @@
     static final Pattern EVENT_CTRL_W_UP = Pattern.compile(
             "Key event: KeyEvent.*?action=ACTION_UP.*?keyCode=KEYCODE_W"
                     + ".*?metaState=META_CTRL_ON");
-    private static final Pattern LONG_CLICK_EVENT = Pattern.compile("onWorkspaceItemLongClick");
+    static final Pattern LONG_CLICK_EVENT = Pattern.compile("onWorkspaceItemLongClick");
 
     private final UiObject2 mHotseat;
 
@@ -63,7 +75,7 @@
     /**
      * Swipes up to All Apps.
      *
-     * @return the App Apps object.
+     * @return the All Apps object.
      */
     @NonNull
     public HomeAllApps switchToAllApps() {
@@ -72,27 +84,21 @@
                      mLauncher.addContextLayer("want to switch from workspace to all apps")) {
             verifyActiveContainer();
             final int deviceHeight = mLauncher.getDevice().getDisplayHeight();
-            final int bottomGestureMargin = ResourceUtils.getNavbarSize(
-                    ResourceUtils.NAVBAR_BOTTOM_GESTURE_SIZE, mLauncher.getResources());
+            final int bottomGestureMargin = mLauncher.getBottomGestureSize();
             final int windowCornerRadius = (int) Math.ceil(mLauncher.getWindowCornerRadius());
             final int startY = deviceHeight - Math.max(bottomGestureMargin, windowCornerRadius) - 1;
             final int swipeHeight = mLauncher.getTestInfo(
-<<<<<<< HEAD
-                    TestProtocol.REQUEST_HOME_TO_ALL_APPS_SWIPE_HEIGHT).
-                    getInt(TestProtocol.TEST_INFO_RESPONSE_FIELD);
-=======
                     TestProtocol.REQUEST_HOME_TO_ALL_APPS_SWIPE_HEIGHT)
                     .getInt(TestProtocol.TEST_INFO_RESPONSE_FIELD);
->>>>>>> 369ae1aa
             LauncherInstrumentation.log(
                     "switchToAllApps: deviceHeight = " + deviceHeight + ", startY = " + startY
                             + ", swipeHeight = " + swipeHeight + ", slop = "
                             + mLauncher.getTouchSlop());
 
             mLauncher.swipeToState(
-                    0,
+                    windowCornerRadius,
                     startY,
-                    0,
+                    windowCornerRadius,
                     startY - swipeHeight - mLauncher.getTouchSlop(),
                     12,
                     ALL_APPS_STATE_ORDINAL, LauncherInstrumentation.GestureScope.INSIDE);
@@ -117,7 +123,7 @@
             final UiObject2 workspace = verifyActiveContainer();
             final UiObject2 icon = workspace.findObject(
                     AppIcon.getAppIconSelector(appName, mLauncher));
-            return icon != null ? new AppIcon(mLauncher, icon) : null;
+            return icon != null ? new WorkspaceAppIcon(mLauncher, icon) : null;
         }
     }
 
@@ -132,7 +138,7 @@
     public HomeAppIcon getWorkspaceAppIcon(String appName) {
         try (LauncherInstrumentation.Closable c = mLauncher.addContextLayer(
                 "want to get a workspace icon")) {
-            return new AppIcon(mLauncher,
+            return new WorkspaceAppIcon(mLauncher,
                     mLauncher.waitForObjectInContainer(
                             verifyActiveContainer(),
                             AppIcon.getAppIconSelector(appName, mLauncher)));
@@ -149,16 +155,7 @@
             if (!isWorkspaceScrollable(workspace)) {
                 try (LauncherInstrumentation.Closable c = mLauncher.addContextLayer(
                         "dragging icon to a second page of workspace to make it scrollable")) {
-                    dragIconToWorkspace(
-                            mLauncher,
-                            getHotseatAppIcon("Chrome"),
-                            new Point(mLauncher.getDevice().getDisplayWidth(),
-                                    mLauncher.getVisibleBounds(workspace).centerY()),
-                            "popup_container",
-                            false,
-                            false,
-                            () -> mLauncher.expectEvent(
-                                    TestProtocol.SEQUENCE_MAIN, LONG_CLICK_EVENT));
+                    dragIcon(workspace, getHotseatAppIcon("Chrome"), pagesPerScreen());
                     verifyActiveContainer();
                 }
             }
@@ -167,8 +164,6 @@
         }
     }
 
-<<<<<<< HEAD
-=======
     /**
      * Returns the number of pages that are visible on the screen simultaneously.
      */
@@ -218,40 +213,11 @@
         verifyActiveContainer();
     }
 
->>>>>>> 369ae1aa
     private boolean isWorkspaceScrollable(UiObject2 workspace) {
-        return workspace.getChildCount() > 1;
+        return workspace.getChildCount() > (mLauncher.isTwoPanels() ? 2 : 1);
     }
 
     @NonNull
-<<<<<<< HEAD
-    public AppIcon getHotseatAppIcon(String appName) {
-        return new AppIcon(mLauncher, mLauncher.waitForObjectInContainer(
-                mHotseat, AppIcon.getAppIconSelector(appName, mLauncher)));
-    }
-
-    static void dragIconToWorkspace(
-            LauncherInstrumentation launcher, Launchable launchable, Point dest,
-            String longPressIndicator, boolean startsActivity, boolean isWidgetShortcut,
-            Runnable expectLongClickEvents) {
-        LauncherInstrumentation.log("dragIconToWorkspace: begin");
-        final Point launchableCenter = launchable.getObject().getVisibleCenter();
-        final long downTime = SystemClock.uptimeMillis();
-        launcher.runToState(
-                () -> {
-                    launcher.sendPointer(downTime, downTime, MotionEvent.ACTION_DOWN,
-                            launchableCenter, LauncherInstrumentation.GestureScope.INSIDE);
-                    LauncherInstrumentation.log("dragIconToWorkspace: sent down");
-                    expectLongClickEvents.run();
-                    launcher.waitForLauncherObject(longPressIndicator);
-                    LauncherInstrumentation.log("dragIconToWorkspace: indicator");
-                    launcher.movePointer(launchableCenter, dest, 10, downTime, true,
-                            LauncherInstrumentation.GestureScope.INSIDE);
-                },
-                SPRING_LOADED_STATE_ORDINAL,
-                "long-pressing and moving");
-        LauncherInstrumentation.log("dragIconToWorkspace: moved pointer");
-=======
     public HomeAppIcon getHotseatAppIcon(String appName) {
         return new WorkspaceAppIcon(mLauncher, mLauncher.waitForObjectInContainer(
                 mHotseat, AppIcon.getAppIconSelector(appName, mLauncher)));
@@ -366,17 +332,24 @@
 
     private static void dropDraggedIcon(LauncherInstrumentation launcher, Point dest, long downTime,
             @Nullable Runnable expectedEvents) {
->>>>>>> 369ae1aa
         launcher.runToState(
                 () -> launcher.sendPointer(
                         downTime, SystemClock.uptimeMillis(), MotionEvent.ACTION_UP, dest,
                         LauncherInstrumentation.GestureScope.INSIDE),
                 NORMAL_STATE_ORDINAL,
                 "sending UP event");
+        if (expectedEvents != null) {
+            expectedEvents.run();
+        }
+        LauncherInstrumentation.log("dropIcon: end");
+        launcher.waitUntilLauncherObjectGone("drop_target_bar");
+    }
+
+    static void dragIconToWorkspace(LauncherInstrumentation launcher, Launchable launchable,
+            Point dest, String longPressIndicator, boolean startsActivity, boolean isWidgetShortcut,
+            Runnable expectLongClickEvents) {
+        Runnable expectDropEvents = null;
         if (startsActivity || isWidgetShortcut) {
-<<<<<<< HEAD
-            launcher.expectEvent(TestProtocol.SEQUENCE_MAIN, LauncherInstrumentation.EVENT_START);
-=======
             expectDropEvents = () -> launcher.expectEvent(TestProtocol.SEQUENCE_MAIN,
                     LauncherInstrumentation.EVENT_START);
         }
@@ -429,10 +402,14 @@
             launcher.movePointer(dragStart, targetDest, DEFAULT_DRAG_STEPS, isDecelerating,
                     downTime, true, LauncherInstrumentation.GestureScope.INSIDE);
             dropDraggedIcon(launcher, targetDest, downTime, expectDropEvents);
->>>>>>> 369ae1aa
-        }
-        LauncherInstrumentation.log("dragIconToWorkspace: end");
-        launcher.waitUntilLauncherObjectGone("drop_target_bar");
+        }
+    }
+
+    private static void executeAndWaitForPageScroll(LauncherInstrumentation launcher,
+            Runnable command) {
+        launcher.executeAndWaitForEvent(command,
+                event -> event.getEventType() == TYPE_VIEW_SCROLLED,
+                () -> "Page scroll didn't happen", "Scrolling page");
     }
 
     /**
