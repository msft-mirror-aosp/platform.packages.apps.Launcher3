--- conflicted
+++ resolved
@@ -117,10 +117,6 @@
     }
 
     @Test
-<<<<<<< HEAD
-    @NavigationModeSwitch
-=======
->>>>>>> 4dc0025e
     @PortraitLandscape
     @NavigationModeSwitch
     public void testQuickSwitchFromHome() throws Exception {
