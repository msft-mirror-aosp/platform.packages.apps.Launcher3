/*
 * Copyright (C) 2023 The Android Open Source Project
 *
 * Licensed under the Apache License, Version 2.0 (the "License");
 * you may not use this file except in compliance with the License.
 * You may obtain a copy of the License at
 *
 *      http://www.apache.org/licenses/LICENSE-2.0
 *
 * Unless required by applicable law or agreed to in writing, software
 * distributed under the License is distributed on an "AS IS" BASIS,
 * WITHOUT WARRANTIES OR CONDITIONS OF ANY KIND, either express or implied.
 * See the License for the specific language governing permissions and
 * limitations under the License.
 */

package com.android.quickstep;

import static com.android.launcher3.util.rule.TestStabilityRule.LOCAL;
import static com.android.launcher3.util.rule.TestStabilityRule.PLATFORM_POSTSUBMIT;
import static com.android.quickstep.NavigationModeSwitchRule.Mode.ZERO_BUTTON;

import static org.junit.Assert.assertNotNull;
import static org.junit.Assume.assumeTrue;

import android.app.Instrumentation;

import androidx.test.filters.LargeTest;
import androidx.test.platform.app.InstrumentationRegistry;
import androidx.test.runner.AndroidJUnit4;

import com.android.launcher3.tapl.LauncherInstrumentation.TrackpadGestureType;
import com.android.launcher3.tapl.Workspace;
import com.android.launcher3.ui.PortraitLandscapeRunner.PortraitLandscape;
import com.android.launcher3.util.rule.ScreenRecordRule;
import com.android.launcher3.util.rule.TestStabilityRule;
import com.android.quickstep.NavigationModeSwitchRule.NavigationModeSwitch;

import org.junit.After;
import org.junit.Before;
import org.junit.Test;
import org.junit.runner.RunWith;

@LargeTest
@RunWith(AndroidJUnit4.class)
public class TaplTestsTrackpad extends AbstractQuickStepTest {

    private static final String READ_DEVICE_CONFIG_PERMISSION =
            "android.permission.READ_DEVICE_CONFIG";

    @Before
    public void setup() {
        mLauncher.injectFakeTrackpad();
    }

    @After
    public void tearDown() {
        mLauncher.ejectFakeTrackpad();
        mLauncher.setTrackpadGestureType(TrackpadGestureType.NONE);
    }

    @Test
    @PortraitLandscape
    @NavigationModeSwitch
    public void goHome() throws Exception {
        assumeTrue(mLauncher.isTablet());

        mLauncher.setTrackpadGestureType(TrackpadGestureType.THREE_FINGER);
        startTestActivity(2);
        mLauncher.goHome();
    }

    @Test
    @PortraitLandscape
    // TODO(b/291944684): Support back in 3-button mode. It requires triggering the logic to enable
    //  trackpad gesture back in SysUI. Normally it's triggered by the attachment of a trackpad. We
    //  need to figure out a way to emulate that in the test, or bypass the logic altogether.
    @NavigationModeSwitch(mode = ZERO_BUTTON)
    public void pressBack() throws Exception {
        assumeTrue(mLauncher.isTablet());
        Instrumentation instrumentation = InstrumentationRegistry.getInstrumentation();

        try {
            instrumentation.getUiAutomation().adoptShellPermissionIdentity(
                    READ_DEVICE_CONFIG_PERMISSION);
            mLauncher.setTrackpadGestureType(TrackpadGestureType.THREE_FINGER);

            startTestActivity(2);
            mLauncher.getLaunchedAppState().pressBackToWorkspace();
        } finally {
            instrumentation.getUiAutomation().dropShellPermissionIdentity();
        }
    }

    @Test
    @PortraitLandscape
    @NavigationModeSwitch
    @ScreenRecordRule.ScreenRecord // b/336606166
    @TestStabilityRule.Stability(flavors = LOCAL | PLATFORM_POSTSUBMIT) // b/336606166
    public void switchToOverview() throws Exception {
        assumeTrue(mLauncher.isTablet());

        mLauncher.setTrackpadGestureType(TrackpadGestureType.THREE_FINGER);
        startTestActivity(2);
        mLauncher.goHome().switchToOverview();
    }

    @Test
    @PortraitLandscape
    @NavigationModeSwitch
    public void testAllAppsFromHome() throws Exception {
        assumeTrue(mLauncher.isTablet());

        mLauncher.setTrackpadGestureType(TrackpadGestureType.TWO_FINGER);
        assertNotNull("switchToAllApps() returned null",
                mLauncher.getWorkspace().switchToAllApps());
    }

    @Test
<<<<<<< HEAD
    @NavigationModeSwitch
=======
>>>>>>> 2e80918e
    @PortraitLandscape
    @NavigationModeSwitch
    public void testQuickSwitchFromHome() throws Exception {
        assumeTrue(mLauncher.isTablet());

        startTestActivity(2);
        Workspace workspace = mLauncher.goHome();
        mLauncher.setTrackpadGestureType(TrackpadGestureType.FOUR_FINGER);
        workspace.quickSwitchToPreviousApp();
        assertTestActivityIsRunning(2,
                "The most recent task is not running after quick switching from home");
        getAndAssertLaunchedApp();
    }
}<|MERGE_RESOLUTION|>--- conflicted
+++ resolved
@@ -117,10 +117,6 @@
     }
 
     @Test
-<<<<<<< HEAD
-    @NavigationModeSwitch
-=======
->>>>>>> 2e80918e
     @PortraitLandscape
     @NavigationModeSwitch
     public void testQuickSwitchFromHome() throws Exception {
