/*
 * Copyright (C) 2023 The Android Open Source Project
 *
 * Licensed under the Apache License, Version 2.0 (the "License");
 * you may not use this file except in compliance with the License.
 * You may obtain a copy of the License at
 *
 *      http://www.apache.org/licenses/LICENSE-2.0
 *
 * Unless required by applicable law or agreed to in writing, software
 * distributed under the License is distributed on an "AS IS" BASIS,
 * WITHOUT WARRANTIES OR CONDITIONS OF ANY KIND, either express or implied.
 * See the License for the specific language governing permissions and
 * limitations under the License.
 */

package com.android.quickstep;

import static com.android.launcher3.util.rule.TestStabilityRule.LOCAL;
import static com.android.launcher3.util.rule.TestStabilityRule.PLATFORM_POSTSUBMIT;
import static com.android.quickstep.NavigationModeSwitchRule.Mode.ZERO_BUTTON;

import static org.junit.Assert.assertNotNull;
import static org.junit.Assume.assumeTrue;

import android.app.Instrumentation;

import androidx.test.filters.LargeTest;
import androidx.test.platform.app.InstrumentationRegistry;
import androidx.test.runner.AndroidJUnit4;

import com.android.launcher3.tapl.LauncherInstrumentation.TrackpadGestureType;
import com.android.launcher3.tapl.Workspace;
import com.android.launcher3.ui.PortraitLandscapeRunner.PortraitLandscape;
import com.android.launcher3.util.rule.ScreenRecordRule;
import com.android.launcher3.util.rule.TestStabilityRule;
import com.android.quickstep.NavigationModeSwitchRule.NavigationModeSwitch;

import org.junit.After;
import org.junit.Before;
import org.junit.Test;
import org.junit.runner.RunWith;

@LargeTest
@RunWith(AndroidJUnit4.class)
public class TaplTestsTrackpad extends AbstractQuickStepTest {

    private static final String READ_DEVICE_CONFIG_PERMISSION =
            "android.permission.READ_DEVICE_CONFIG";

    @Before
    public void setup() {
        mLauncher.injectFakeTrackpad();
    }

    @After
    public void tearDown() {
        mLauncher.ejectFakeTrackpad();
        mLauncher.setTrackpadGestureType(TrackpadGestureType.NONE);
    }

    @Test
    @PortraitLandscape
    @NavigationModeSwitch
    public void goHome() throws Exception {
        assumeTrue(mLauncher.isTablet());

        mLauncher.setTrackpadGestureType(TrackpadGestureType.THREE_FINGER);
        startTestActivity(2);
        mLauncher.goHome();
    }

    @Test
    @PortraitLandscape
    // TODO(b/291944684): Support back in 3-button mode. It requires triggering the logic to enable
    //  trackpad gesture back in SysUI. Normally it's triggered by the attachment of a trackpad. We
    //  need to figure out a way to emulate that in the test, or bypass the logic altogether.
    @NavigationModeSwitch(mode = ZERO_BUTTON)
    public void pressBack() throws Exception {
        assumeTrue(mLauncher.isTablet());
        Instrumentation instrumentation = InstrumentationRegistry.getInstrumentation();

        try {
            instrumentation.getUiAutomation().adoptShellPermissionIdentity(
                    READ_DEVICE_CONFIG_PERMISSION);
            mLauncher.setTrackpadGestureType(TrackpadGestureType.THREE_FINGER);

            startTestActivity(2);
            mLauncher.getLaunchedAppState().pressBackToWorkspace();
        } finally {
            instrumentation.getUiAutomation().dropShellPermissionIdentity();
        }
    }

    @Test
    @PortraitLandscape
    @NavigationModeSwitch
    @ScreenRecordRule.ScreenRecord // b/336606166
    @TestStabilityRule.Stability(flavors = LOCAL | PLATFORM_POSTSUBMIT) // b/336606166
    public void switchToOverview() throws Exception {
        assumeTrue(mLauncher.isTablet());

        mLauncher.setTrackpadGestureType(TrackpadGestureType.THREE_FINGER);
        startTestActivity(2);
        mLauncher.goHome().switchToOverview();
    }

    @Test
    @PortraitLandscape
    @NavigationModeSwitch
    public void testAllAppsFromHome() throws Exception {
        assumeTrue(mLauncher.isTablet());

        mLauncher.setTrackpadGestureType(TrackpadGestureType.TWO_FINGER);
        assertNotNull("switchToAllApps() returned null",
                mLauncher.getWorkspace().switchToAllApps());
    }

    @Test
<<<<<<< HEAD
    @NavigationModeSwitch
=======
>>>>>>> f6d91d2d
    @PortraitLandscape
    @NavigationModeSwitch
    public void testQuickSwitchFromHome() throws Exception {
        assumeTrue(mLauncher.isTablet());

        startTestActivity(2);
        Workspace workspace = mLauncher.goHome();
        mLauncher.setTrackpadGestureType(TrackpadGestureType.FOUR_FINGER);
        workspace.quickSwitchToPreviousApp();
        assertTestActivityIsRunning(2,
                "The most recent task is not running after quick switching from home");
        getAndAssertLaunchedApp();
    }
}<|MERGE_RESOLUTION|>--- conflicted
+++ resolved
@@ -117,10 +117,6 @@
     }
 
     @Test
-<<<<<<< HEAD
-    @NavigationModeSwitch
-=======
->>>>>>> f6d91d2d
     @PortraitLandscape
     @NavigationModeSwitch
     public void testQuickSwitchFromHome() throws Exception {
