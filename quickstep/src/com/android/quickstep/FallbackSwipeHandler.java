--- conflicted
+++ resolved
@@ -28,6 +28,7 @@
 
 import android.animation.ObjectAnimator;
 import android.annotation.TargetApi;
+import android.app.ActivityManager;
 import android.app.ActivityOptions;
 import android.content.ActivityNotFoundException;
 import android.content.Context;
@@ -56,14 +57,10 @@
 import com.android.launcher3.anim.AnimatorPlaybackController;
 import com.android.launcher3.anim.PendingAnimation;
 import com.android.launcher3.anim.SpringAnimationBuilder;
-<<<<<<< HEAD
-=======
 import com.android.launcher3.states.StateAnimationConfig;
 import com.android.launcher3.util.DisplayController;
->>>>>>> ca9f9ebe
 import com.android.quickstep.fallback.FallbackRecentsView;
 import com.android.quickstep.fallback.RecentsState;
-import com.android.quickstep.util.AppCloseConfig;
 import com.android.quickstep.util.RectFSpringAnim;
 import com.android.quickstep.util.TransformParams;
 import com.android.quickstep.util.TransformParams.BuilderProxy;
@@ -108,7 +105,9 @@
 
         mRunningOverHome = ActivityManagerWrapper.isHomeTask(mGestureState.getRunningTask());
         if (mRunningOverHome) {
-            mTransformParams.setHomeBuilderProxy(this::updateHomeActivityTransformDuringSwipeUp);
+            runActionOnRemoteHandles(remoteTargetHandle ->
+                    remoteTargetHandle.getTransformParams().setHomeBuilderProxy(
+                    FallbackSwipeHandler.this::updateHomeActivityTransformDuringSwipeUp));
         }
     }
 
@@ -116,7 +115,9 @@
     protected void initTransitionEndpoints(DeviceProfile dp) {
         super.initTransitionEndpoints(dp);
         if (mRunningOverHome) {
-            mMaxLauncherScale = 1 / mTaskViewSimulator.getFullScreenScale();
+            // Full screen scale should be independent of remote target handle
+            mMaxLauncherScale = 1 / mRemoteTargetHandles[0].getTaskViewSimulator()
+                    .getFullScreenScale();
         }
     }
 
@@ -162,7 +163,7 @@
     }
 
     @Override
-    protected boolean handleTaskAppeared(RemoteAnimationTargetCompat appearedTaskTarget) {
+    protected boolean handleTaskAppeared(RemoteAnimationTargetCompat[] appearedTaskTarget) {
         if (mActiveAnimationFactory != null
                 && mActiveAnimationFactory.handleHomeTaskAppeared(appearedTaskTarget)) {
             mActiveAnimationFactory = null;
@@ -203,7 +204,10 @@
     @Override
     protected void notifyGestureAnimationStartToRecents() {
         if (mRunningOverHome) {
-            mRecentsView.onGestureAnimationStartOnHome(mGestureState.getRunningTask());
+            if (DisplayController.getNavigationMode(mContext).hasGestures) {
+                mRecentsView.onGestureAnimationStartOnHome(
+                        new ActivityManager.RunningTaskInfo[]{mGestureState.getRunningTask()});
+            }
         } else {
             super.notifyGestureAnimationStartToRecents();
         }
@@ -241,19 +245,24 @@
                 mHomeAlpha = new AnimatedFloat();
                 mHomeAlpha.value = Utilities.boundToRange(1 - mCurrentShift.value, 0, 1);
                 mVerticalShiftForScale.value = mCurrentShift.value;
-                mTransformParams.setHomeBuilderProxy(
-                        this::updateHomeActivityTransformDuringHomeAnim);
+                runActionOnRemoteHandles(remoteTargetHandle ->
+                        remoteTargetHandle.getTransformParams().setHomeBuilderProxy(
+                                FallbackHomeAnimationFactory.this
+                                        ::updateHomeActivityTransformDuringHomeAnim));
             } else {
                 mHomeAlpha = new AnimatedFloat(this::updateHomeAlpha);
                 mHomeAlpha.value = 0;
-
-                mHomeAlphaParams.setHomeBuilderProxy(
-                        this::updateHomeActivityTransformDuringHomeAnim);
+                runActionOnRemoteHandles(remoteTargetHandle ->
+                        remoteTargetHandle.getTransformParams().setHomeBuilderProxy(
+                                FallbackHomeAnimationFactory.this
+                                        ::updateHomeActivityTransformDuringHomeAnim));
             }
 
             mRecentsAlpha.value = 1;
-            mTransformParams.setBaseBuilderProxy(
-                    this::updateRecentsActivityTransformDuringHomeAnim);
+            runActionOnRemoteHandles(remoteTargetHandle ->
+                    remoteTargetHandle.getTransformParams().setHomeBuilderProxy(
+                            FallbackHomeAnimationFactory.this
+                                    ::updateRecentsActivityTransformDuringHomeAnim));
         }
 
         @NonNull
@@ -290,7 +299,8 @@
             }
         }
 
-        public boolean handleHomeTaskAppeared(RemoteAnimationTargetCompat appearedTaskTarget) {
+        public boolean handleHomeTaskAppeared(RemoteAnimationTargetCompat[] appearedTaskTargets) {
+            RemoteAnimationTargetCompat appearedTaskTarget = appearedTaskTargets[0];
             if (appearedTaskTarget.activityType == ACTIVITY_TYPE_HOME) {
                 RemoteAnimationTargets targets = new RemoteAnimationTargets(
                         new RemoteAnimationTargetCompat[] {appearedTaskTarget},
@@ -345,8 +355,7 @@
         }
 
         @Override
-        public void update(@Nullable AppCloseConfig config, RectF currentRect, float progress,
-                 float radius) {
+        public void update(RectF currentRect, float progress, float radius) {
             if (mSurfaceControl != null) {
                 currentRect.roundOut(mTempRect);
                 Transaction t = new Transaction();
