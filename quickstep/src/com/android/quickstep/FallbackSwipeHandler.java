--- conflicted
+++ resolved
@@ -28,6 +28,7 @@
 
 import android.animation.ObjectAnimator;
 import android.annotation.TargetApi;
+import android.app.ActivityManager;
 import android.app.ActivityOptions;
 import android.content.ActivityNotFoundException;
 import android.content.Context;
@@ -56,9 +57,10 @@
 import com.android.launcher3.anim.AnimatorPlaybackController;
 import com.android.launcher3.anim.PendingAnimation;
 import com.android.launcher3.anim.SpringAnimationBuilder;
+import com.android.launcher3.states.StateAnimationConfig;
+import com.android.launcher3.util.DisplayController;
 import com.android.quickstep.fallback.FallbackRecentsView;
 import com.android.quickstep.fallback.RecentsState;
-import com.android.quickstep.util.AppCloseConfig;
 import com.android.quickstep.util.RectFSpringAnim;
 import com.android.quickstep.util.TransformParams;
 import com.android.quickstep.util.TransformParams.BuilderProxy;
@@ -93,6 +95,8 @@
     private final Matrix mTmpMatrix = new Matrix();
     private float mMaxLauncherScale = 1;
 
+    private boolean mAppCanEnterPip;
+
     public FallbackSwipeHandler(Context context, RecentsAnimationDeviceState deviceState,
             TaskAnimationManager taskAnimationManager, GestureState gestureState, long touchTimeMs,
             boolean continuingLastGesture, InputConsumerController inputConsumer) {
@@ -101,7 +105,9 @@
 
         mRunningOverHome = ActivityManagerWrapper.isHomeTask(mGestureState.getRunningTask());
         if (mRunningOverHome) {
-            mTransformParams.setHomeBuilderProxy(this::updateHomeActivityTransformDuringSwipeUp);
+            runActionOnRemoteHandles(remoteTargetHandle ->
+                    remoteTargetHandle.getTransformParams().setHomeBuilderProxy(
+                    FallbackSwipeHandler.this::updateHomeActivityTransformDuringSwipeUp));
         }
     }
 
@@ -109,7 +115,9 @@
     protected void initTransitionEndpoints(DeviceProfile dp) {
         super.initTransitionEndpoints(dp);
         if (mRunningOverHome) {
-            mMaxLauncherScale = 1 / mTaskViewSimulator.getFullScreenScale();
+            // Full screen scale should be independent of remote target handle
+            mMaxLauncherScale = 1 / mRemoteTargetHandles[0].getTaskViewSimulator()
+                    .getFullScreenScale();
         }
     }
 
@@ -131,20 +139,31 @@
     protected HomeAnimationFactory createHomeAnimationFactory(ArrayList<IBinder> launchCookies,
             long duration, boolean isTargetTranslucent, boolean appCanEnterPip,
             RemoteAnimationTargetCompat runningTaskTarget) {
+        mAppCanEnterPip = appCanEnterPip;
+        if (appCanEnterPip) {
+            return new FallbackPipToHomeAnimationFactory();
+        }
         mActiveAnimationFactory = new FallbackHomeAnimationFactory(duration);
+        startHomeIntent(mActiveAnimationFactory);
+        return mActiveAnimationFactory;
+    }
+
+    private void startHomeIntent(
+            @Nullable FallbackHomeAnimationFactory gestureContractAnimationFactory) {
         ActivityOptions options = ActivityOptions.makeCustomAnimation(mContext, 0, 0);
         Intent intent = new Intent(mGestureState.getHomeIntent());
-        mActiveAnimationFactory.addGestureContract(intent);
+        if (gestureContractAnimationFactory != null) {
+            gestureContractAnimationFactory.addGestureContract(intent);
+        }
         try {
             mContext.startActivity(intent, options.toBundle());
         } catch (NullPointerException | ActivityNotFoundException | SecurityException e) {
             mContext.startActivity(createHomeIntent());
         }
-        return mActiveAnimationFactory;
-    }
-
-    @Override
-    protected boolean handleTaskAppeared(RemoteAnimationTargetCompat appearedTaskTarget) {
+    }
+
+    @Override
+    protected boolean handleTaskAppeared(RemoteAnimationTargetCompat[] appearedTaskTarget) {
         if (mActiveAnimationFactory != null
                 && mActiveAnimationFactory.handleHomeTaskAppeared(appearedTaskTarget)) {
             mActiveAnimationFactory = null;
@@ -156,8 +175,6 @@
 
     @Override
     protected void finishRecentsControllerToHome(Runnable callback) {
-<<<<<<< HEAD
-=======
         final Runnable recentsCallback;
         if (mAppCanEnterPip) {
             // Make sure Launcher is resumed after auto-enter-pip transition to actually trigger
@@ -170,9 +187,8 @@
             recentsCallback = callback;
         }
         mRecentsView.cleanupRemoteTargets();
->>>>>>> 286dd249
         mRecentsAnimationController.finish(
-                false /* toRecents */, callback, true /* sendUserLeaveHint */);
+                mAppCanEnterPip /* toRecents */, recentsCallback, true /* sendUserLeaveHint */);
     }
 
     @Override
@@ -188,9 +204,23 @@
     @Override
     protected void notifyGestureAnimationStartToRecents() {
         if (mRunningOverHome) {
-            mRecentsView.onGestureAnimationStartOnHome(mGestureState.getRunningTask());
+            if (DisplayController.getNavigationMode(mContext).hasGestures) {
+                mRecentsView.onGestureAnimationStartOnHome(
+                        new ActivityManager.RunningTaskInfo[]{mGestureState.getRunningTask()});
+            }
         } else {
             super.notifyGestureAnimationStartToRecents();
+        }
+    }
+
+    private class FallbackPipToHomeAnimationFactory extends HomeAnimationFactory {
+        @NonNull
+        @Override
+        public AnimatorPlaybackController createActivityAnimationToHome() {
+            // copied from {@link LauncherSwipeHandlerV2.LauncherHomeAnimationFactory}
+            long accuracy = 2 * Math.max(mDp.widthPx, mDp.heightPx);
+            return mActivity.getStateManager().createAnimationToNewWorkspace(
+                    RecentsState.HOME, accuracy, StateAnimationConfig.SKIP_ALL_ANIMATIONS);
         }
     }
 
@@ -215,19 +245,24 @@
                 mHomeAlpha = new AnimatedFloat();
                 mHomeAlpha.value = Utilities.boundToRange(1 - mCurrentShift.value, 0, 1);
                 mVerticalShiftForScale.value = mCurrentShift.value;
-                mTransformParams.setHomeBuilderProxy(
-                        this::updateHomeActivityTransformDuringHomeAnim);
+                runActionOnRemoteHandles(remoteTargetHandle ->
+                        remoteTargetHandle.getTransformParams().setHomeBuilderProxy(
+                                FallbackHomeAnimationFactory.this
+                                        ::updateHomeActivityTransformDuringHomeAnim));
             } else {
                 mHomeAlpha = new AnimatedFloat(this::updateHomeAlpha);
                 mHomeAlpha.value = 0;
-
-                mHomeAlphaParams.setHomeBuilderProxy(
-                        this::updateHomeActivityTransformDuringHomeAnim);
+                runActionOnRemoteHandles(remoteTargetHandle ->
+                        remoteTargetHandle.getTransformParams().setHomeBuilderProxy(
+                                FallbackHomeAnimationFactory.this
+                                        ::updateHomeActivityTransformDuringHomeAnim));
             }
 
             mRecentsAlpha.value = 1;
-            mTransformParams.setBaseBuilderProxy(
-                    this::updateRecentsActivityTransformDuringHomeAnim);
+            runActionOnRemoteHandles(remoteTargetHandle ->
+                    remoteTargetHandle.getTransformParams().setHomeBuilderProxy(
+                            FallbackHomeAnimationFactory.this
+                                    ::updateRecentsActivityTransformDuringHomeAnim));
         }
 
         @NonNull
@@ -264,7 +299,8 @@
             }
         }
 
-        public boolean handleHomeTaskAppeared(RemoteAnimationTargetCompat appearedTaskTarget) {
+        public boolean handleHomeTaskAppeared(RemoteAnimationTargetCompat[] appearedTaskTargets) {
+            RemoteAnimationTargetCompat appearedTaskTarget = appearedTaskTargets[0];
             if (appearedTaskTarget.activityType == ACTIVITY_TYPE_HOME) {
                 RemoteAnimationTargets targets = new RemoteAnimationTargets(
                         new RemoteAnimationTargetCompat[] {appearedTaskTarget},
@@ -319,8 +355,7 @@
         }
 
         @Override
-        public void update(@Nullable AppCloseConfig config, RectF currentRect, float progress,
-                 float radius) {
+        public void update(RectF currentRect, float progress, float radius) {
             if (mSurfaceControl != null) {
                 currentRect.roundOut(mTempRect);
                 Transaction t = new Transaction();
