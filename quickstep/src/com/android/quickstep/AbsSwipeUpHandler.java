/*
 * Copyright (C) 2018 The Android Open Source Project
 *
 * Licensed under the Apache License, Version 2.0 (the "License");
 * you may not use this file except in compliance with the License.
 * You may obtain a copy of the License at
 *
 *      http://www.apache.org/licenses/LICENSE-2.0
 *
 * Unless required by applicable law or agreed to in writing, software
 * distributed under the License is distributed on an "AS IS" BASIS,
 * WITHOUT WARRANTIES OR CONDITIONS OF ANY KIND, either express or implied.
 * See the License for the specific language governing permissions and
 * limitations under the License.
 */
package com.android.quickstep;

import static android.widget.Toast.LENGTH_SHORT;

import static com.android.launcher3.BaseActivity.INVISIBLE_BY_STATE_HANDLER;
import static com.android.launcher3.BaseActivity.STATE_HANDLER_INVISIBILITY_FLAGS;
import static com.android.launcher3.QuickstepAppTransitionManagerImpl.TRANSITION_OPEN_LAUNCHER;
import static com.android.launcher3.anim.Interpolators.DEACCEL;
import static com.android.launcher3.anim.Interpolators.OVERSHOOT_1_2;
import static com.android.launcher3.config.FeatureFlags.ENABLE_QUICKSTEP_LIVE_TILE;
import static com.android.launcher3.logging.StatsLogManager.LAUNCHER_STATE_BACKGROUND;
import static com.android.launcher3.logging.StatsLogManager.LauncherEvent.IGNORE;
import static com.android.launcher3.logging.StatsLogManager.LauncherEvent.LAUNCHER_HOME_GESTURE;
import static com.android.launcher3.logging.StatsLogManager.LauncherEvent.LAUNCHER_OVERVIEW_GESTURE;
import static com.android.launcher3.logging.StatsLogManager.LauncherEvent.LAUNCHER_QUICKSWITCH_LEFT;
import static com.android.launcher3.logging.StatsLogManager.LauncherEvent.LAUNCHER_QUICKSWITCH_RIGHT;
import static com.android.launcher3.util.DisplayController.getSingleFrameMs;
import static com.android.launcher3.util.Executors.MAIN_EXECUTOR;
import static com.android.launcher3.util.SystemUiController.UI_STATE_OVERVIEW;
import static com.android.launcher3.util.VibratorWrapper.OVERVIEW_HAPTIC;
import static com.android.quickstep.GestureState.GestureEndTarget.HOME;
import static com.android.quickstep.GestureState.GestureEndTarget.LAST_TASK;
import static com.android.quickstep.GestureState.GestureEndTarget.NEW_TASK;
import static com.android.quickstep.GestureState.GestureEndTarget.RECENTS;
import static com.android.quickstep.GestureState.STATE_END_TARGET_ANIMATION_FINISHED;
import static com.android.quickstep.GestureState.STATE_END_TARGET_SET;
import static com.android.quickstep.GestureState.STATE_RECENTS_SCROLLING_FINISHED;
import static com.android.quickstep.MultiStateCallback.DEBUG_STATES;
import static com.android.quickstep.TaskUtils.taskIsATargetWithMode;
import static com.android.quickstep.views.RecentsView.UPDATE_SYSUI_FLAGS_THRESHOLD;
import static com.android.systemui.shared.system.RemoteAnimationTargetCompat.ACTIVITY_TYPE_HOME;
import static com.android.systemui.shared.system.RemoteAnimationTargetCompat.MODE_CLOSING;

import android.animation.Animator;
import android.animation.AnimatorListenerAdapter;
import android.animation.AnimatorSet;
import android.animation.ValueAnimator;
import android.annotation.TargetApi;
import android.app.ActivityManager;
import android.content.Context;
import android.content.Intent;
import android.graphics.PointF;
import android.graphics.Rect;
import android.os.Build;
import android.os.SystemClock;
import android.os.Trace;
import android.util.Log;
import android.view.MotionEvent;
import android.view.View;
import android.view.View.OnApplyWindowInsetsListener;
import android.view.ViewTreeObserver.OnDrawListener;
import android.view.WindowInsets;
import android.view.animation.Interpolator;
import android.widget.Toast;

import androidx.annotation.Nullable;
import androidx.annotation.UiThread;

import com.android.launcher3.AbstractFloatingView;
import com.android.launcher3.DeviceProfile;
import com.android.launcher3.R;
import com.android.launcher3.Utilities;
import com.android.launcher3.anim.AnimationSuccessListener;
import com.android.launcher3.anim.Interpolators;
import com.android.launcher3.logging.StatsLogManager;
import com.android.launcher3.logging.StatsLogManager.StatsLogger;
import com.android.launcher3.statemanager.StatefulActivity;
import com.android.launcher3.testing.TestProtocol;
import com.android.launcher3.tracing.InputConsumerProto;
import com.android.launcher3.tracing.SwipeHandlerProto;
import com.android.launcher3.util.TraceHelper;
import com.android.launcher3.util.VibratorWrapper;
import com.android.launcher3.util.WindowBounds;
import com.android.quickstep.BaseActivityInterface.AnimationFactory;
import com.android.quickstep.GestureState.GestureEndTarget;
import com.android.quickstep.inputconsumers.OverviewInputConsumer;
import com.android.quickstep.util.ActiveGestureLog;
import com.android.quickstep.util.ActivityInitListener;
import com.android.quickstep.util.AnimatorControllerWithResistance;
import com.android.quickstep.util.InputConsumerProxy;
import com.android.quickstep.util.MotionPauseDetector;
import com.android.quickstep.util.RecentsOrientedState;
import com.android.quickstep.util.ProtoTracer;
import com.android.quickstep.util.RecentsOrientedState;
import com.android.quickstep.util.RectFSpringAnim;
import com.android.quickstep.util.SurfaceTransactionApplier;
import com.android.quickstep.util.SwipePipToHomeAnimator;
import com.android.quickstep.util.TransformParams;
import com.android.quickstep.views.LiveTileOverlay;
import com.android.quickstep.views.RecentsView;
import com.android.quickstep.views.TaskView;
import com.android.systemui.shared.recents.model.ThumbnailData;
import com.android.systemui.shared.system.ActivityManagerWrapper;
import com.android.systemui.shared.system.InputConsumerController;
import com.android.systemui.shared.system.InteractionJankMonitorWrapper;
import com.android.systemui.shared.system.LatencyTrackerCompat;
import com.android.systemui.shared.system.RemoteAnimationTargetCompat;
import com.android.systemui.shared.system.TaskInfoCompat;
import com.android.systemui.shared.system.TaskStackChangeListener;

import java.util.ArrayList;
import java.util.Arrays;
import java.util.function.Consumer;

/**
 * Handles the navigation gestures when Launcher is the default home activity.
 */
@TargetApi(Build.VERSION_CODES.R)
public abstract class AbsSwipeUpHandler<T extends StatefulActivity<?>, Q extends RecentsView>
        extends SwipeUpAnimationLogic implements OnApplyWindowInsetsListener,
        RecentsAnimationCallbacks.RecentsAnimationListener {
    private static final String TAG = "AbsSwipeUpHandler";

    private static final String[] STATE_NAMES = DEBUG_STATES ? new String[16] : null;

    protected final BaseActivityInterface<?, T> mActivityInterface;
    protected final InputConsumerProxy mInputConsumerProxy;
    protected final ActivityInitListener mActivityInitListener;
    // Callbacks to be made once the recents animation starts
    private final ArrayList<Runnable> mRecentsAnimationStartCallbacks = new ArrayList<>();
    protected RecentsAnimationController mRecentsAnimationController;
    protected RecentsAnimationTargets mRecentsAnimationTargets;
    protected T mActivity;
    protected Q mRecentsView;
    protected Runnable mGestureEndCallback;
    protected MultiStateCallback mStateCallback;
    protected boolean mCanceled;
    private boolean mRecentsViewScrollLinked = false;

    private static int getFlagForIndex(int index, String name) {
        if (DEBUG_STATES) {
            STATE_NAMES[index] = name;
        }
        return 1 << index;
    }

    // Launcher UI related states
    protected static final int STATE_LAUNCHER_PRESENT =
            getFlagForIndex(0, "STATE_LAUNCHER_PRESENT");
    protected static final int STATE_LAUNCHER_STARTED =
            getFlagForIndex(1, "STATE_LAUNCHER_STARTED");
    protected static final int STATE_LAUNCHER_DRAWN = getFlagForIndex(2, "STATE_LAUNCHER_DRAWN");

    // Internal initialization states
    private static final int STATE_APP_CONTROLLER_RECEIVED =
            getFlagForIndex(3, "STATE_APP_CONTROLLER_RECEIVED");

    // Interaction finish states
    private static final int STATE_SCALED_CONTROLLER_HOME =
            getFlagForIndex(4, "STATE_SCALED_CONTROLLER_HOME");
    private static final int STATE_SCALED_CONTROLLER_RECENTS =
            getFlagForIndex(5, "STATE_SCALED_CONTROLLER_RECENTS");

    protected static final int STATE_HANDLER_INVALIDATED =
            getFlagForIndex(6, "STATE_HANDLER_INVALIDATED");
    private static final int STATE_GESTURE_STARTED =
            getFlagForIndex(7, "STATE_GESTURE_STARTED");
    private static final int STATE_GESTURE_CANCELLED =
            getFlagForIndex(8, "STATE_GESTURE_CANCELLED");
    private static final int STATE_GESTURE_COMPLETED =
            getFlagForIndex(9, "STATE_GESTURE_COMPLETED");

    private static final int STATE_CAPTURE_SCREENSHOT =
            getFlagForIndex(10, "STATE_CAPTURE_SCREENSHOT");
    protected static final int STATE_SCREENSHOT_CAPTURED =
            getFlagForIndex(11, "STATE_SCREENSHOT_CAPTURED");
    private static final int STATE_SCREENSHOT_VIEW_SHOWN =
            getFlagForIndex(12, "STATE_SCREENSHOT_VIEW_SHOWN");

    private static final int STATE_RESUME_LAST_TASK =
            getFlagForIndex(13, "STATE_RESUME_LAST_TASK");
    private static final int STATE_START_NEW_TASK =
            getFlagForIndex(14, "STATE_START_NEW_TASK");
    private static final int STATE_CURRENT_TASK_FINISHED =
            getFlagForIndex(15, "STATE_CURRENT_TASK_FINISHED");

    private static final int LAUNCHER_UI_STATES =
            STATE_LAUNCHER_PRESENT | STATE_LAUNCHER_DRAWN | STATE_LAUNCHER_STARTED;

    public static final long MAX_SWIPE_DURATION = 350;
    public static final long MIN_OVERSHOOT_DURATION = 120;

    public static final float MIN_PROGRESS_FOR_OVERVIEW = 0.7f;
    private static final float SWIPE_DURATION_MULTIPLIER =
            Math.min(1 / MIN_PROGRESS_FOR_OVERVIEW, 1 / (1 - MIN_PROGRESS_FOR_OVERVIEW));
    private static final String SCREENSHOT_CAPTURED_EVT = "ScreenshotCaptured";

    public static final long RECENTS_ATTACH_DURATION = 300;

    /**
     * Used as the page index for logging when we return to the last task at the end of the gesture.
     */
    private static final int LOG_NO_OP_PAGE_INDEX = -1;

    protected final TaskAnimationManager mTaskAnimationManager;

    // Either RectFSpringAnim (if animating home) or ObjectAnimator (from mCurrentShift) otherwise
    private RunningWindowAnim mRunningWindowAnim;
    private boolean mIsMotionPaused;
    private boolean mHasMotionEverBeenPaused;

    private boolean mContinuingLastGesture;

    private ThumbnailData mTaskSnapshot;

    // Used to control launcher components throughout the swipe gesture.
    private AnimatorControllerWithResistance mLauncherTransitionController;

    private AnimationFactory mAnimationFactory = (t) -> { };

    private boolean mWasLauncherAlreadyVisible;

    private boolean mPassedOverviewThreshold;
    private boolean mGestureStarted;
    private boolean mLogDirectionUpOrLeft = true;
    private PointF mDownPos;
    private boolean mIsLikelyToStartNewTask;

    private final long mTouchTimeMs;
    private long mLauncherFrameDrawnTime;

    private final Runnable mOnDeferredActivityLaunch = this::onDeferredActivityLaunch;

    private static final long SWIPE_PIP_TO_HOME_DURATION = 425;
    private SwipePipToHomeAnimator mSwipePipToHomeAnimator;
    protected boolean mIsSwipingPipToHome;

    public AbsSwipeUpHandler(Context context, RecentsAnimationDeviceState deviceState,
            TaskAnimationManager taskAnimationManager, GestureState gestureState,
            long touchTimeMs, boolean continuingLastGesture,
            InputConsumerController inputConsumer) {
        super(context, deviceState, gestureState, new TransformParams());
        mActivityInterface = gestureState.getActivityInterface();
        mActivityInitListener = mActivityInterface.createActivityInitListener(this::onActivityInit);
        mInputConsumerProxy =
                new InputConsumerProxy(inputConsumer, this::createNewInputProxyHandler);
        mTaskAnimationManager = taskAnimationManager;
        mTouchTimeMs = touchTimeMs;
        mContinuingLastGesture = continuingLastGesture;

        initAfterSubclassConstructor();
        initStateCallbacks();
    }

    private void initStateCallbacks() {
        mStateCallback = new MultiStateCallback(STATE_NAMES);

        mStateCallback.runOnceAtState(STATE_LAUNCHER_PRESENT | STATE_GESTURE_STARTED,
                this::onLauncherPresentAndGestureStarted);

        mStateCallback.runOnceAtState(STATE_LAUNCHER_DRAWN | STATE_GESTURE_STARTED,
                this::initializeLauncherAnimationController);

        mStateCallback.runOnceAtState(STATE_LAUNCHER_PRESENT | STATE_LAUNCHER_DRAWN,
                this::launcherFrameDrawn);

        mStateCallback.runOnceAtState(STATE_LAUNCHER_PRESENT | STATE_LAUNCHER_STARTED
                        | STATE_GESTURE_CANCELLED,
                this::resetStateForAnimationCancel);

        mStateCallback.runOnceAtState(STATE_RESUME_LAST_TASK | STATE_APP_CONTROLLER_RECEIVED,
                this::resumeLastTask);
        mStateCallback.runOnceAtState(STATE_START_NEW_TASK | STATE_SCREENSHOT_CAPTURED,
                this::startNewTask);

        mStateCallback.runOnceAtState(STATE_LAUNCHER_PRESENT | STATE_APP_CONTROLLER_RECEIVED
                        | STATE_LAUNCHER_DRAWN | STATE_CAPTURE_SCREENSHOT,
                this::switchToScreenshot);

        mStateCallback.runOnceAtState(STATE_SCREENSHOT_CAPTURED | STATE_GESTURE_COMPLETED
                        | STATE_SCALED_CONTROLLER_RECENTS,
                this::finishCurrentTransitionToRecents);

        mStateCallback.runOnceAtState(STATE_SCREENSHOT_CAPTURED | STATE_GESTURE_COMPLETED
                        | STATE_SCALED_CONTROLLER_HOME,
                this::finishCurrentTransitionToHome);
        mStateCallback.runOnceAtState(STATE_SCALED_CONTROLLER_HOME | STATE_CURRENT_TASK_FINISHED,
                this::reset);

        mStateCallback.runOnceAtState(STATE_LAUNCHER_PRESENT | STATE_APP_CONTROLLER_RECEIVED
                        | STATE_LAUNCHER_DRAWN | STATE_SCALED_CONTROLLER_RECENTS
                        | STATE_CURRENT_TASK_FINISHED | STATE_GESTURE_COMPLETED
                        | STATE_GESTURE_STARTED,
                this::setupLauncherUiAfterSwipeUpToRecentsAnimation);

        mGestureState.runOnceAtState(STATE_END_TARGET_ANIMATION_FINISHED,
                this::continueComputingRecentsScrollIfNecessary);
        mGestureState.runOnceAtState(STATE_END_TARGET_ANIMATION_FINISHED
                        | STATE_RECENTS_SCROLLING_FINISHED,
                this::onSettledOnEndTarget);

        mStateCallback.runOnceAtState(STATE_HANDLER_INVALIDATED, this::invalidateHandler);
        mStateCallback.runOnceAtState(STATE_LAUNCHER_PRESENT | STATE_HANDLER_INVALIDATED,
                this::invalidateHandlerWithLauncher);
        mStateCallback.runOnceAtState(STATE_HANDLER_INVALIDATED | STATE_RESUME_LAST_TASK,
                this::notifyTransitionCancelled);

        if (!ENABLE_QUICKSTEP_LIVE_TILE.get()) {
            mStateCallback.addChangeListener(STATE_APP_CONTROLLER_RECEIVED | STATE_LAUNCHER_PRESENT
                            | STATE_SCREENSHOT_VIEW_SHOWN | STATE_CAPTURE_SCREENSHOT,
                    (b) -> mRecentsView.setRunningTaskHidden(!b));
        }
    }

    protected boolean onActivityInit(Boolean alreadyOnHome) {
        T createdActivity = mActivityInterface.getCreatedActivity();
        if (TestProtocol.sDebugTracing) {
            Log.d(TestProtocol.PAUSE_NOT_DETECTED, "BaseSwipeUpHandler.1");
        }
        if (createdActivity != null) {
            if (TestProtocol.sDebugTracing) {
                Log.d(TestProtocol.PAUSE_NOT_DETECTED, "BaseSwipeUpHandler.2");
            }
            initTransitionEndpoints(createdActivity.getDeviceProfile());
        }
        final T activity = mActivityInterface.getCreatedActivity();
        if (mActivity == activity) {
            return true;
        }

        if (mActivity != null) {
            // The launcher may have been recreated as a result of device rotation.
            int oldState = mStateCallback.getState() & ~LAUNCHER_UI_STATES;
            initStateCallbacks();
            mStateCallback.setState(oldState);
        }
        mWasLauncherAlreadyVisible = alreadyOnHome;
        mActivity = activity;
        // Override the visibility of the activity until the gesture actually starts and we swipe
        // up, or until we transition home and the home animation is composed
        if (alreadyOnHome) {
            mActivity.clearForceInvisibleFlag(STATE_HANDLER_INVISIBILITY_FLAGS);
        } else {
            mActivity.addForceInvisibleFlag(STATE_HANDLER_INVISIBILITY_FLAGS);
        }

        mRecentsView = activity.getOverviewPanel();
        mRecentsView.setOnPageTransitionEndCallback(null);
        addLiveTileOverlay();

        mStateCallback.setState(STATE_LAUNCHER_PRESENT);
        if (alreadyOnHome) {
            onLauncherStart();
        } else {
            activity.runOnceOnStart(this::onLauncherStart);
        }

        setupRecentsViewUi();
        linkRecentsViewScroll();

        return true;
    }

    /**
     * Return true if the window should be translated horizontally if the recents view scrolls
     */
    protected boolean moveWindowWithRecentsScroll() {
        return mGestureState.getEndTarget() != HOME;
    }

    private void onLauncherStart() {
        final T activity = mActivityInterface.getCreatedActivity();
        if (mActivity != activity) {
            return;
        }
        if (mStateCallback.hasStates(STATE_HANDLER_INVALIDATED)) {
            return;
        }
        mTaskViewSimulator.setRecentsRotation(mActivity.getDisplay().getRotation());

        // If we've already ended the gesture and are going home, don't prepare recents UI,
        // as that will set the state as BACKGROUND_APP, overriding the animation to NORMAL.
        if (mGestureState.getEndTarget() != HOME) {
            Runnable initAnimFactory = () -> {
                mAnimationFactory = mActivityInterface.prepareRecentsUI(mDeviceState,
                        mWasLauncherAlreadyVisible, this::onAnimatorPlaybackControllerCreated);
                maybeUpdateRecentsAttachedState(false /* animate */);
            };
            if (mWasLauncherAlreadyVisible) {
                // Launcher is visible, but might be about to stop. Thus, if we prepare recents
                // now, it might get overridden by moveToRestState() in onStop(). To avoid this,
                // wait until the next gesture (and possibly launcher) starts.
                mStateCallback.runOnceAtState(STATE_GESTURE_STARTED, initAnimFactory);
            } else {
                initAnimFactory.run();
            }
        }
        AbstractFloatingView.closeAllOpenViewsExcept(activity, mWasLauncherAlreadyVisible,
                AbstractFloatingView.TYPE_LISTENER);

        if (mWasLauncherAlreadyVisible) {
            mStateCallback.setState(STATE_LAUNCHER_DRAWN);
        } else {
            Object traceToken = TraceHelper.INSTANCE.beginSection("WTS-init");
            View dragLayer = activity.getDragLayer();
            dragLayer.getViewTreeObserver().addOnDrawListener(new OnDrawListener() {
                boolean mHandled = false;

                @Override
                public void onDraw() {
                    if (mHandled) {
                        return;
                    }
                    mHandled = true;

                    TraceHelper.INSTANCE.endSection(traceToken);
                    dragLayer.post(() ->
                            dragLayer.getViewTreeObserver().removeOnDrawListener(this));
                    if (activity != mActivity) {
                        return;
                    }

                    mStateCallback.setState(STATE_LAUNCHER_DRAWN);
                }
            });
        }

        activity.getRootView().setOnApplyWindowInsetsListener(this);
        mStateCallback.setState(STATE_LAUNCHER_STARTED);
    }

    private void onLauncherPresentAndGestureStarted() {
        // Re-setup the recents UI when gesture starts, as the state could have been changed during
        // that time by a previous window transition.
        setupRecentsViewUi();

        // For the duration of the gesture, in cases where an activity is launched while the
        // activity is not yet resumed, finish the animation to ensure we get resumed
        mGestureState.getActivityInterface().setOnDeferredActivityLaunchCallback(
                mOnDeferredActivityLaunch);

        mGestureState.runOnceAtState(STATE_END_TARGET_SET,
                () -> {
                    mDeviceState.getRotationTouchHelper()
                            .onEndTargetCalculated(mGestureState.getEndTarget(),
                                    mActivityInterface);

                    mRecentsView.onGestureEndTargetCalculated(mGestureState.getEndTarget());
                });

        notifyGestureStartedAsync();
    }

    private void onDeferredActivityLaunch() {
        if (ENABLE_QUICKSTEP_LIVE_TILE.get()) {
            mActivityInterface.switchRunningTaskViewToScreenshot(
                    null, () -> {
                        mTaskAnimationManager.finishRunningRecentsAnimation(true /* toHome */);
                    });
        } else {
            mTaskAnimationManager.finishRunningRecentsAnimation(true /* toHome */);
        }
    }

    private void setupRecentsViewUi() {
        if (mContinuingLastGesture) {
            updateSysUiFlags(mCurrentShift.value);
            return;
        }
        notifyGestureAnimationStartToRecents();
    }

    protected void notifyGestureAnimationStartToRecents() {
        mRecentsView.onGestureAnimationStart(mGestureState.getRunningTask());
    }

    private void launcherFrameDrawn() {
        mLauncherFrameDrawnTime = SystemClock.uptimeMillis();
    }

    private void initializeLauncherAnimationController() {
        buildAnimationController();

        Object traceToken = TraceHelper.INSTANCE.beginSection("logToggleRecents",
                TraceHelper.FLAG_IGNORE_BINDERS);
        LatencyTrackerCompat.logToggleRecents(
                mContext, (int) (mLauncherFrameDrawnTime - mTouchTimeMs));
        TraceHelper.INSTANCE.endSection(traceToken);

        // This method is only called when STATE_GESTURE_STARTED is set, so we can enable the
        // high-res thumbnail loader here once we are sure that we will end up in an overview state
        RecentsModel.INSTANCE.get(mContext).getThumbnailCache()
                .getHighResLoadingState().setVisible(true);
    }

    public MotionPauseDetector.OnMotionPauseListener getMotionPauseListener() {
        return new MotionPauseDetector.OnMotionPauseListener() {
            @Override
            public void onMotionPauseDetected() {
                mHasMotionEverBeenPaused = true;
                maybeUpdateRecentsAttachedState();
                performHapticFeedback();
            }

            @Override
            public void onMotionPauseChanged(boolean isPaused) {
                mIsMotionPaused = isPaused;
            }
        };
    }

    public void maybeUpdateRecentsAttachedState() {
        maybeUpdateRecentsAttachedState(true /* animate */);
    }

    /**
     * Determines whether to show or hide RecentsView. The window is always
     * synchronized with its corresponding TaskView in RecentsView, so if
     * RecentsView is shown, it will appear to be attached to the window.
     *
     * Note this method has no effect unless the navigation mode is NO_BUTTON.
     */
    private void maybeUpdateRecentsAttachedState(boolean animate) {
        if (!mDeviceState.isFullyGesturalNavMode() || mRecentsView == null) {
            return;
        }
        RemoteAnimationTargetCompat runningTaskTarget = mRecentsAnimationTargets != null
                ? mRecentsAnimationTargets.findTask(mGestureState.getRunningTaskId())
                : null;
        final boolean recentsAttachedToAppWindow;
        if (mGestureState.getEndTarget() != null) {
            recentsAttachedToAppWindow = mGestureState.getEndTarget().recentsAttachedToAppWindow;
        } else if (mContinuingLastGesture
                && mRecentsView.getRunningTaskIndex() != mRecentsView.getNextPage()) {
            recentsAttachedToAppWindow = true;
        } else if (runningTaskTarget != null && isNotInRecents(runningTaskTarget)) {
            // The window is going away so make sure recents is always visible in this case.
            recentsAttachedToAppWindow = true;
        } else {
            recentsAttachedToAppWindow = mHasMotionEverBeenPaused || mIsLikelyToStartNewTask;
        }
        mAnimationFactory.setRecentsAttachedToAppWindow(recentsAttachedToAppWindow, animate);

        // Reapply window transform throughout the attach animation, as the animation affects how
        // much the window is bound by overscroll (vs moving freely).
        if (animate) {
            ValueAnimator reapplyWindowTransformAnim = ValueAnimator.ofFloat(0, 1);
            reapplyWindowTransformAnim.addUpdateListener(anim -> {
                if (mRunningWindowAnim == null) {
                    applyWindowTransform();
                }
            });
            reapplyWindowTransformAnim.setDuration(RECENTS_ATTACH_DURATION).start();
        } else {
            applyWindowTransform();
        }
    }

    public void setIsLikelyToStartNewTask(boolean isLikelyToStartNewTask) {
        setIsLikelyToStartNewTask(isLikelyToStartNewTask, true /* animate */);
    }

    private void setIsLikelyToStartNewTask(boolean isLikelyToStartNewTask, boolean animate) {
        if (mIsLikelyToStartNewTask != isLikelyToStartNewTask) {
            mIsLikelyToStartNewTask = isLikelyToStartNewTask;
            maybeUpdateRecentsAttachedState(animate);
        }
    }

    private void buildAnimationController() {
        if (!canCreateNewOrUpdateExistingLauncherTransitionController()) {
            return;
        }
        initTransitionEndpoints(mActivity.getDeviceProfile());
        mAnimationFactory.createActivityInterface(mTransitionDragLength);
    }

    /**
     * We don't want to change mLauncherTransitionController if mGestureState.getEndTarget() == HOME
     * (it has its own animation).
     * @return Whether we can create the launcher controller or update its progress.
     */
    private boolean canCreateNewOrUpdateExistingLauncherTransitionController() {
        return mGestureState.getEndTarget() != HOME;
    }

    @Override
    public WindowInsets onApplyWindowInsets(View view, WindowInsets windowInsets) {
        WindowInsets result = view.onApplyWindowInsets(windowInsets);
        buildAnimationController();
        return result;
    }

    private void onAnimatorPlaybackControllerCreated(AnimatorControllerWithResistance anim) {
        mLauncherTransitionController = anim;
        mLauncherTransitionController.getNormalController().dispatchOnStart();
        updateLauncherTransitionProgress();
    }

    public Intent getLaunchIntent() {
        return mGestureState.getOverviewIntent();
    }

    /**
     * Called when the value of {@link #mCurrentShift} changes
     */
    @UiThread
    @Override
    public void updateFinalShift() {
        final boolean passed = mCurrentShift.value >= MIN_PROGRESS_FOR_OVERVIEW;
        if (passed != mPassedOverviewThreshold) {
            mPassedOverviewThreshold = passed;
            if (!mDeviceState.isFullyGesturalNavMode()) {
                performHapticFeedback();
            }
        }

        updateSysUiFlags(mCurrentShift.value);
        applyWindowTransform();

        updateLauncherTransitionProgress();
    }

    private void updateLauncherTransitionProgress() {
        if (mLauncherTransitionController == null
                || !canCreateNewOrUpdateExistingLauncherTransitionController()) {
            return;
        }
        mLauncherTransitionController.setProgress(mCurrentShift.value, mDragLengthFactor);
    }

    /**
     * @param windowProgress 0 == app, 1 == overview
     */
    private void updateSysUiFlags(float windowProgress) {
        if (mRecentsAnimationController != null && mRecentsView != null) {
            TaskView runningTask = mRecentsView.getRunningTaskView();
            TaskView centermostTask = mRecentsView.getTaskViewNearestToCenterOfScreen();
            int centermostTaskFlags = centermostTask == null ? 0
                    : centermostTask.getThumbnail().getSysUiStatusNavFlags();
            boolean swipeUpThresholdPassed = windowProgress > 1 - UPDATE_SYSUI_FLAGS_THRESHOLD;
            boolean quickswitchThresholdPassed = centermostTask != runningTask;

            // We will handle the sysui flags based on the centermost task view.
            mRecentsAnimationController.setUseLauncherSystemBarFlags(swipeUpThresholdPassed
                    ||  (quickswitchThresholdPassed && centermostTaskFlags != 0));
            mRecentsAnimationController.setSplitScreenMinimized(swipeUpThresholdPassed);

            int sysuiFlags = swipeUpThresholdPassed ? 0 : centermostTaskFlags;
            mActivity.getSystemUiController().updateUiState(UI_STATE_OVERVIEW, sysuiFlags);
        }
    }

    @Override
    public void onRecentsAnimationStart(RecentsAnimationController controller,
            RecentsAnimationTargets targets) {
        ActiveGestureLog.INSTANCE.addLog("startRecentsAnimationCallback", targets.apps.length);
        mRecentsAnimationController = controller;
        mRecentsAnimationTargets = targets;
        mTransformParams.setTargetSet(mRecentsAnimationTargets);
        RemoteAnimationTargetCompat runningTaskTarget = targets.findTask(
                mGestureState.getRunningTaskId());

        if (runningTaskTarget != null) {
            mTaskViewSimulator.setPreview(runningTaskTarget);
        }

        // Only initialize the device profile, if it has not been initialized before, as in some
        // configurations targets.homeContentInsets may not be correct.
        if (mActivity == null) {
            DeviceProfile dp = mTaskViewSimulator.getOrientationState().getLauncherDeviceProfile();
            if (targets.minimizedHomeBounds != null && runningTaskTarget != null) {
                Rect overviewStackBounds = mActivityInterface
                        .getOverviewWindowBounds(targets.minimizedHomeBounds, runningTaskTarget);
                dp = dp.getMultiWindowProfile(mContext,
                        new WindowBounds(overviewStackBounds, targets.homeContentInsets));
            } else {
                // If we are not in multi-window mode, home insets should be same as system insets.
                dp = dp.copy(mContext);
            }
            dp.updateInsets(targets.homeContentInsets);
            dp.updateIsSeascape(mContext);
            initTransitionEndpoints(dp);
        }

        // Notify when the animation starts
        if (!mRecentsAnimationStartCallbacks.isEmpty()) {
            for (Runnable action : new ArrayList<>(mRecentsAnimationStartCallbacks)) {
                action.run();
            }
            mRecentsAnimationStartCallbacks.clear();
        }

        // Only add the callback to enable the input consumer after we actually have the controller
        mStateCallback.runOnceAtState(STATE_APP_CONTROLLER_RECEIVED | STATE_GESTURE_STARTED,
                mRecentsAnimationController::enableInputConsumer);
        mStateCallback.setStateOnUiThread(STATE_APP_CONTROLLER_RECEIVED);

        mPassedOverviewThreshold = false;
    }

    @Override
    public void onRecentsAnimationCanceled(ThumbnailData thumbnailData) {
        ActiveGestureLog.INSTANCE.addLog("cancelRecentsAnimation");
        mActivityInitListener.unregister();
        mStateCallback.setStateOnUiThread(STATE_GESTURE_CANCELLED | STATE_HANDLER_INVALIDATED);

        // Defer clearing the controller and the targets until after we've updated the state
        mRecentsAnimationController = null;
        mRecentsAnimationTargets = null;
        if (mRecentsView != null) {
            mRecentsView.setRecentsAnimationTargets(null, null);
        }
    }

    @UiThread
    public void onGestureStarted(boolean isLikelyToStartNewTask) {
        InteractionJankMonitorWrapper.begin(
                InteractionJankMonitorWrapper.CUJ_QUICK_SWITCH, 2000 /* ms timeout */);
        notifyGestureStartedAsync();
        setIsLikelyToStartNewTask(isLikelyToStartNewTask, false /* animate */);
        mStateCallback.setStateOnUiThread(STATE_GESTURE_STARTED);
        mGestureStarted = true;
    }

    /**
     * Notifies the launcher that the swipe gesture has started. This can be called multiple times.
     */
    @UiThread
    private void notifyGestureStartedAsync() {
        final T curActivity = mActivity;
        if (curActivity != null) {
            // Once the gesture starts, we can no longer transition home through the button, so
            // reset the force override of the activity visibility
            mActivity.clearForceInvisibleFlag(STATE_HANDLER_INVISIBILITY_FLAGS);
        }
    }

    /**
     * Called as a result on ACTION_CANCEL to return the UI to the start state.
     */
    @UiThread
    public void onGestureCancelled() {
        updateDisplacement(0);
        mStateCallback.setStateOnUiThread(STATE_GESTURE_COMPLETED);
        handleNormalGestureEnd(0, false, new PointF(), true /* isCancel */);
    }

    /**
     * @param endVelocity The velocity in the direction of the nav bar to the middle of the screen.
     * @param velocity The x and y components of the velocity when the gesture ends.
     * @param downPos The x and y value of where the gesture started.
     */
    @UiThread
    public void onGestureEnded(float endVelocity, PointF velocity, PointF downPos) {
        float flingThreshold = mContext.getResources()
                .getDimension(R.dimen.quickstep_fling_threshold_speed);
        boolean isFling = mGestureStarted && !mIsMotionPaused
                && Math.abs(endVelocity) > flingThreshold;
        mStateCallback.setStateOnUiThread(STATE_GESTURE_COMPLETED);
        boolean isVelocityVertical = Math.abs(velocity.y) > Math.abs(velocity.x);
        if (isVelocityVertical) {
            mLogDirectionUpOrLeft = velocity.y < 0;
        } else {
            mLogDirectionUpOrLeft = velocity.x < 0;
        }
        mDownPos = downPos;
        handleNormalGestureEnd(endVelocity, isFling, velocity, false /* isCancel */);
    }

    /**
     * Called to create a input proxy for the running task
     */
    @UiThread
    protected InputConsumer createNewInputProxyHandler() {
        endRunningWindowAnim(mGestureState.getEndTarget() == HOME /* cancel */);
        endLauncherTransitionController();

        StatefulActivity activity = mActivityInterface.getCreatedActivity();
        return activity == null ? InputConsumer.NO_OP
                : new OverviewInputConsumer(mGestureState, activity, null, true);
    }

    private void endRunningWindowAnim(boolean cancel) {
        if (mRunningWindowAnim != null) {
            if (cancel) {
                mRunningWindowAnim.cancel();
            } else {
                mRunningWindowAnim.end();
            }
        }
    }

    private void onSettledOnEndTarget() {
        // Fast-finish the attaching animation if it's still running.
        maybeUpdateRecentsAttachedState(false);
        final GestureEndTarget endTarget = mGestureState.getEndTarget();
        switch (endTarget) {
            case HOME:
                mStateCallback.setState(STATE_SCALED_CONTROLLER_HOME | STATE_CAPTURE_SCREENSHOT);
                // Notify swipe-to-home (recents animation) is finished
                SystemUiProxy.INSTANCE.get(mContext).notifySwipeToHomeFinished();
                break;
            case RECENTS:
                mStateCallback.setState(STATE_SCALED_CONTROLLER_RECENTS | STATE_CAPTURE_SCREENSHOT
                        | STATE_SCREENSHOT_VIEW_SHOWN);
                break;
            case NEW_TASK:
                mStateCallback.setState(STATE_START_NEW_TASK | STATE_CAPTURE_SCREENSHOT);
                break;
            case LAST_TASK:
                mStateCallback.setState(STATE_RESUME_LAST_TASK);
                break;
        }
        ActiveGestureLog.INSTANCE.addLog("onSettledOnEndTarget " + endTarget);
        if (endTarget != NEW_TASK) {
            InteractionJankMonitorWrapper.cancel(InteractionJankMonitorWrapper.CUJ_QUICK_SWITCH);
        }
    }

    /** @return Whether this was the task we were waiting to appear, and thus handled it. */
    protected boolean handleTaskAppeared(RemoteAnimationTargetCompat appearedTaskTarget) {
        if (mStateCallback.hasStates(STATE_HANDLER_INVALIDATED)) {
            return false;
        }
        if (mStateCallback.hasStates(STATE_START_NEW_TASK)
                && appearedTaskTarget.taskId == mGestureState.getLastStartedTaskId()) {
            reset();
            return true;
        }
        return false;
    }

    private GestureEndTarget calculateEndTarget(PointF velocity, float endVelocity, boolean isFling,
            boolean isCancel) {
        final GestureEndTarget endTarget;
        final boolean goingToNewTask;
        if (mRecentsView != null) {
            if (!hasTargets()) {
                // If there are no running tasks, then we can assume that this is a continuation of
                // the last gesture, but after the recents animation has finished
                goingToNewTask = true;
            } else {
                final int runningTaskIndex = mRecentsView.getRunningTaskIndex();
                final int taskToLaunch = mRecentsView.getNextPage();
                goingToNewTask = runningTaskIndex >= 0 && taskToLaunch != runningTaskIndex;
            }
        } else {
            goingToNewTask = false;
        }
        final boolean reachedOverviewThreshold = mCurrentShift.value >= MIN_PROGRESS_FOR_OVERVIEW;
        if (!isFling) {
            if (isCancel) {
                endTarget = LAST_TASK;
            } else if (mDeviceState.isFullyGesturalNavMode()) {
                if (mIsMotionPaused) {
                    endTarget = RECENTS;
                } else if (goingToNewTask) {
                    endTarget = NEW_TASK;
                } else {
                    endTarget = !reachedOverviewThreshold ? LAST_TASK : HOME;
                }
            } else {
                endTarget = reachedOverviewThreshold && mGestureStarted
                        ? RECENTS
                        : goingToNewTask
                                ? NEW_TASK
                                : LAST_TASK;
            }
        } else {
            // If swiping at a diagonal, base end target on the faster velocity.
            boolean isSwipeUp = endVelocity < 0;
            boolean willGoToNewTaskOnSwipeUp =
                    goingToNewTask && Math.abs(velocity.x) > Math.abs(endVelocity);

            if (mDeviceState.isFullyGesturalNavMode() && isSwipeUp && !willGoToNewTaskOnSwipeUp) {
                endTarget = HOME;
            } else if (mDeviceState.isFullyGesturalNavMode() && isSwipeUp) {
                // If swiping at a diagonal, base end target on the faster velocity.
                endTarget = NEW_TASK;
            } else if (isSwipeUp) {
                endTarget = !reachedOverviewThreshold && willGoToNewTaskOnSwipeUp
                        ? NEW_TASK : RECENTS;
            } else {
                endTarget = goingToNewTask ? NEW_TASK : LAST_TASK;
            }
        }

        if (mDeviceState.isOverviewDisabled() && (endTarget == RECENTS || endTarget == LAST_TASK)) {
            return LAST_TASK;
        }
        return endTarget;
    }

    @UiThread
    private void handleNormalGestureEnd(float endVelocity, boolean isFling, PointF velocity,
            boolean isCancel) {
        long duration = MAX_SWIPE_DURATION;
        float currentShift = mCurrentShift.value;
        final GestureEndTarget endTarget = calculateEndTarget(velocity, endVelocity,
                isFling, isCancel);
        float endShift = endTarget.isLauncher ? 1 : 0;
        final float startShift;
        Interpolator interpolator = DEACCEL;
        if (!isFling) {
            long expectedDuration = Math.abs(Math.round((endShift - currentShift)
                    * MAX_SWIPE_DURATION * SWIPE_DURATION_MULTIPLIER));
            duration = Math.min(MAX_SWIPE_DURATION, expectedDuration);
            startShift = currentShift;
            interpolator = endTarget == RECENTS ? OVERSHOOT_1_2 : DEACCEL;
        } else {
            startShift = Utilities.boundToRange(currentShift - velocity.y
                    * getSingleFrameMs(mContext) / mTransitionDragLength, 0, mDragLengthFactor);
            if (mTransitionDragLength > 0) {
                if (endTarget == RECENTS && !mDeviceState.isFullyGesturalNavMode()) {
                    Interpolators.OvershootParams overshoot = new Interpolators.OvershootParams(
                            startShift, endShift, endShift, endVelocity,
                            mTransitionDragLength, mContext);
                    endShift = overshoot.end;
                    interpolator = overshoot.interpolator;
                    duration = Utilities.boundToRange(overshoot.duration, MIN_OVERSHOOT_DURATION,
                            MAX_SWIPE_DURATION);
                } else {
                    float distanceToTravel = (endShift - currentShift) * mTransitionDragLength;

                    // we want the page's snap velocity to approximately match the velocity at
                    // which the user flings, so we scale the duration by a value near to the
                    // derivative of the scroll interpolator at zero, ie. 2.
                    long baseDuration = Math.round(Math.abs(distanceToTravel / velocity.y));
                    duration = Math.min(MAX_SWIPE_DURATION, 2 * baseDuration);

                    if (endTarget == RECENTS) {
                        interpolator = OVERSHOOT_1_2;
                    }
                }
            }
        }

        if (endTarget.isLauncher) {
            mInputConsumerProxy.enable();
        }
        if (endTarget == HOME) {
            duration = Math.max(MIN_OVERSHOOT_DURATION, duration);
        } else if (endTarget == RECENTS) {
            LiveTileOverlay.INSTANCE.startIconAnimation();
            if (mRecentsView != null) {
                int nearestPage = mRecentsView.getPageNearestToCenterOfScreen();
                if (mRecentsView.getNextPage() != nearestPage) {
                    // We shouldn't really scroll to the next page when swiping up to recents.
                    // Only allow settling on the next page if it's nearest to the center.
                    mRecentsView.snapToPage(nearestPage, Math.toIntExact(duration));
                }
                if (mRecentsView.getScroller().getDuration() > MAX_SWIPE_DURATION) {
                    mRecentsView.snapToPage(mRecentsView.getNextPage(), (int) MAX_SWIPE_DURATION);
                }
                duration = Math.max(duration, mRecentsView.getScroller().getDuration());
            }
        }

        // Let RecentsView handle the scrolling to the task, which we launch in startNewTask()
        // or resumeLastTask().
        if (mRecentsView != null) {
            mRecentsView.setOnPageTransitionEndCallback(
                    () -> mGestureState.setState(STATE_RECENTS_SCROLLING_FINISHED));
        } else {
            mGestureState.setState(STATE_RECENTS_SCROLLING_FINISHED);
        }

        animateToProgress(startShift, endShift, duration, interpolator, endTarget, velocity);
    }

    private void doLogGesture(GestureEndTarget endTarget, @Nullable TaskView targetTask) {
        StatsLogManager.EventEnum event;
        switch (endTarget) {
            case HOME:
                event = LAUNCHER_HOME_GESTURE;
                break;
            case RECENTS:
                event = LAUNCHER_OVERVIEW_GESTURE;
                break;
            case LAST_TASK:
            case NEW_TASK:
                event = mLogDirectionUpOrLeft ? LAUNCHER_QUICKSWITCH_LEFT
                        : LAUNCHER_QUICKSWITCH_RIGHT;
                break;
            default:
                event = IGNORE;
        }
        StatsLogger logger = StatsLogManager.newInstance(mContext).logger()
                .withSrcState(LAUNCHER_STATE_BACKGROUND)
                .withDstState(endTarget.containerType);
        if (targetTask != null) {
            logger.withItemInfo(targetTask.getItemInfo());
        }

        DeviceProfile dp = mDp;
        if (dp == null || mDownPos == null) {
            // We probably never received an animation controller, skip logging.
            return;
        }
        int pageIndex = endTarget == LAST_TASK
                ? LOG_NO_OP_PAGE_INDEX
                : mRecentsView.getNextPage();
        // TODO: set correct container using the pageIndex
        logger.log(event);
    }

    /** Animates to the given progress, where 0 is the current app and 1 is overview. */
    @UiThread
    private void animateToProgress(float start, float end, long duration, Interpolator interpolator,
            GestureEndTarget target, PointF velocityPxPerMs) {
        runOnRecentsAnimationStart(() -> animateToProgressInternal(start, end, duration,
                interpolator, target, velocityPxPerMs));
    }

    protected abstract HomeAnimationFactory createHomeAnimationFactory(long duration);

    private TaskStackChangeListener mActivityRestartListener = new TaskStackChangeListener() {
        @Override
        public void onActivityRestartAttempt(ActivityManager.RunningTaskInfo task,
                boolean homeTaskVisible, boolean clearedTask, boolean wasVisible) {
            if (task.taskId == mGestureState.getRunningTaskId()
                    && TaskInfoCompat.getActivityType(task) != ACTIVITY_TYPE_HOME) {
                // Since this is an edge case, just cancel and relaunch with default activity
                // options (since we don't know if there's an associated app icon to launch from)
                endRunningWindowAnim(true /* cancel */);
                ActivityManagerWrapper.getInstance().unregisterTaskStackListener(
                        mActivityRestartListener);
                ActivityManagerWrapper.getInstance().startActivityFromRecents(task.taskId, null);
            }
        }
    };

    @UiThread
    private void animateToProgressInternal(float start, float end, long duration,
            Interpolator interpolator, GestureEndTarget target, PointF velocityPxPerMs) {
        // Set the state, but don't notify until the animation completes
        mGestureState.setEndTarget(target, false /* isAtomic */);
        maybeUpdateRecentsAttachedState();

        // If we are transitioning to launcher, then listen for the activity to be restarted while
        // the transition is in progress
        if (mGestureState.getEndTarget().isLauncher) {
            ActivityManagerWrapper.getInstance().registerTaskStackListener(
                    mActivityRestartListener);
        }

        if (mGestureState.getEndTarget() == HOME) {
            mTaskViewSimulator.setDrawsBelowRecents(false);
            getOrientationHandler().adjustFloatingIconStartVelocity(velocityPxPerMs);
            final RemoteAnimationTargetCompat runningTaskTarget = mRecentsAnimationTargets != null
                    ? mRecentsAnimationTargets.findTask(mGestureState.getRunningTaskId())
                    : null;
            HomeAnimationFactory homeAnimFactory = createHomeAnimationFactory(duration);
            mIsSwipingPipToHome = homeAnimFactory.supportSwipePipToHome()
                    && runningTaskTarget != null
                    && runningTaskTarget.pictureInPictureParams != null
<<<<<<< HEAD
                    && runningTaskTarget.pictureInPictureParams.isAutoEnterEnabled()
                    && runningTaskTarget.pictureInPictureParams.getSourceRectHint() != null;
=======
                    && TaskInfoCompat.isAutoEnterPipEnabled(
                            runningTaskTarget.pictureInPictureParams)
                    && TaskInfoCompat.getPipSourceRectHint(
                            runningTaskTarget.pictureInPictureParams) != null;
>>>>>>> a48f6efb
            if (mIsSwipingPipToHome) {
                mSwipePipToHomeAnimator = getSwipePipToHomeAnimator(
                        homeAnimFactory, runningTaskTarget);
                mSwipePipToHomeAnimator.setDuration(SWIPE_PIP_TO_HOME_DURATION);
                mSwipePipToHomeAnimator.setInterpolator(interpolator);
                mSwipePipToHomeAnimator.setFloatValues(0f, 1f);
                mSwipePipToHomeAnimator.start();
                mRunningWindowAnim = RunningWindowAnim.wrap(mSwipePipToHomeAnimator);
            } else {
                mSwipePipToHomeAnimator = null;
                RectFSpringAnim windowAnim = createWindowAnimationToHome(start, homeAnimFactory);
                windowAnim.addAnimatorListener(new AnimationSuccessListener() {
                    @Override
                    public void onAnimationSuccess(Animator animator) {
                        if (mRecentsAnimationController == null) {
                            // If the recents animation is interrupted, we still end the running
                            // animation (not canceled) so this is still called. In that case,
                            // we can skip doing any future work here for the current gesture.
                            return;
                        }
                        // Finalize the state and notify of the change
                        mGestureState.setState(STATE_END_TARGET_ANIMATION_FINISHED);
                    }
                });
                windowAnim.start(mContext, velocityPxPerMs);
                mRunningWindowAnim = RunningWindowAnim.wrap(windowAnim);
            }
            homeAnimFactory.playAtomicAnimation(velocityPxPerMs.y);
            mLauncherTransitionController = null;
        } else {
            ValueAnimator windowAnim = mCurrentShift.animateToValue(start, end);
            windowAnim.setDuration(duration).setInterpolator(interpolator);
            windowAnim.addUpdateListener(valueAnimator -> {
                computeRecentsScrollIfInvisible();
            });
            windowAnim.addListener(new AnimationSuccessListener() {
                @Override
                public void onAnimationSuccess(Animator animator) {
                    if (mRecentsAnimationController == null) {
                        // If the recents animation is interrupted, we still end the running
                        // animation (not canceled) so this is still called. In that case, we can
                        // skip doing any future work here for the current gesture.
                        return;
                    }
                    if (mRecentsView != null) {
                        int taskToLaunch = mRecentsView.getNextPage();
                        int runningTask = getLastAppearedTaskIndex();
                        boolean hasStartedNewTask = hasStartedNewTask();
                        if (target == NEW_TASK && taskToLaunch == runningTask
                                && !hasStartedNewTask) {
                            // We are about to launch the current running task, so use LAST_TASK
                            // state instead of NEW_TASK. This could happen, for example, if our
                            // scroll is aborted after we determined the target to be NEW_TASK.
                            mGestureState.setEndTarget(LAST_TASK);
                        } else if (target == LAST_TASK && hasStartedNewTask) {
                            // We are about to re-launch the previously running task, but we can't
                            // just finish the controller like we normally would because that would
                            // instead resume the last task that appeared, and not ensure that this
                            // task is restored to the top. To address this, re-launch the task as
                            // if it were a new task.
                            mGestureState.setEndTarget(NEW_TASK);
                        }
                    }
                    mGestureState.setState(STATE_END_TARGET_ANIMATION_FINISHED);
                }
            });
            windowAnim.start();
            mRunningWindowAnim = RunningWindowAnim.wrap(windowAnim);
        }
    }

    private SwipePipToHomeAnimator getSwipePipToHomeAnimator(HomeAnimationFactory homeAnimFactory,
            RemoteAnimationTargetCompat runningTaskTarget) {
        // Directly animate the app to PiP (picture-in-picture) mode
        final ActivityManager.RunningTaskInfo taskInfo = mGestureState.getRunningTask();
        final RecentsOrientedState orientationState = mTaskViewSimulator.getOrientationState();
        final Rect destinationBounds = SystemUiProxy.INSTANCE.get(mContext)
<<<<<<< HEAD
                .startSwipePipToHome(taskInfo.topActivity, taskInfo.topActivityInfo,
=======
                .startSwipePipToHome(taskInfo.topActivity,
                        TaskInfoCompat.getTopActivityInfo(taskInfo),
>>>>>>> a48f6efb
                        runningTaskTarget.pictureInPictureParams,
                        orientationState.getRecentsActivityRotation(),
                        mDp.hotseatBarSizePx);
        final SwipePipToHomeAnimator swipePipToHomeAnimator = new SwipePipToHomeAnimator(
                runningTaskTarget.taskId,
                taskInfo.topActivity,
                runningTaskTarget.leash.getSurfaceControl(),
<<<<<<< HEAD
                runningTaskTarget.pictureInPictureParams.getSourceRectHint(),
                taskInfo.configuration.windowConfiguration.getBounds(),
=======
                TaskInfoCompat.getPipSourceRectHint(runningTaskTarget.pictureInPictureParams),
                TaskInfoCompat.getWindowConfigurationBounds(taskInfo),
>>>>>>> a48f6efb
                destinationBounds);
        swipePipToHomeAnimator.addListener(new AnimatorListenerAdapter() {
            @Override
            public void onAnimationStart(Animator animation) {
                // Ensure Launcher ends in NORMAL state, we intentionally skip other callbacks
                // since they are not relevant in this swipe-pip-to-home case.
                homeAnimFactory.createActivityAnimationToHome().dispatchOnStart();
            }

            @Override
            public void onAnimationEnd(Animator animation) {
                if (mRecentsAnimationController == null) {
                    // If the recents animation is interrupted, we still end the running
                    // animation (not canceled) so this is still called. In that case, we can
                    // skip doing any future work here for the current gesture.
                    return;
                }
                // Finalize the state and notify of the change
                mGestureState.setState(STATE_END_TARGET_ANIMATION_FINISHED);
            }
        });
        return swipePipToHomeAnimator;
    }

    private void computeRecentsScrollIfInvisible() {
        if (mRecentsView != null && mRecentsView.getVisibility() != View.VISIBLE) {
            // Views typically don't compute scroll when invisible as an optimization,
            // but in our case we need to since the window offset depends on the scroll.
            mRecentsView.computeScroll();
        }
    }

    private void continueComputingRecentsScrollIfNecessary() {
        if (!mGestureState.hasState(STATE_RECENTS_SCROLLING_FINISHED)
                && !mStateCallback.hasStates(STATE_HANDLER_INVALIDATED)
                && !mCanceled) {
            computeRecentsScrollIfInvisible();
            mRecentsView.postOnAnimation(this::continueComputingRecentsScrollIfNecessary);
        }
    }

    /**
     * Creates an animation that transforms the current app window into the home app.
     * @param startProgress The progress of {@link #mCurrentShift} to start the window from.
     * @param homeAnimationFactory The home animation factory.
     */
    @Override
    protected RectFSpringAnim createWindowAnimationToHome(float startProgress,
            HomeAnimationFactory homeAnimationFactory) {
        RectFSpringAnim anim =
                super.createWindowAnimationToHome(startProgress, homeAnimationFactory);
        anim.addOnUpdateListener((r, p) -> {
            updateSysUiFlags(Math.max(p, mCurrentShift.value));
        });
        final int cuj = InteractionJankMonitorWrapper.CUJ_APP_CLOSE_TO_HOME;
        anim.addAnimatorListener(new AnimationSuccessListener() {
            @Override
            public void onAnimationStart(Animator animation) {
                Trace.beginAsyncSection(TRANSITION_OPEN_LAUNCHER, 0);
                InteractionJankMonitorWrapper.begin(cuj);
                if (mActivity != null) {
                    removeLiveTileOverlay();
                }
            }

            @Override
            public void onAnimationSuccess(Animator animator) {
                if (mRecentsView != null) {
                    mRecentsView.post(mRecentsView::resetTaskVisuals);
                }
                // Make sure recents is in its final state
                maybeUpdateRecentsAttachedState(false);
                mActivityInterface.onSwipeUpToHomeComplete(mDeviceState);
                InteractionJankMonitorWrapper.end(cuj);
            }

            @Override
            public void onAnimationCancel(Animator animation) {
                super.onAnimationCancel(animation);
                InteractionJankMonitorWrapper.cancel(cuj);
            }

            @Override
            public void onAnimationEnd(Animator animation) {
                super.onAnimationEnd(animation);
                Trace.endAsyncSection(TRANSITION_OPEN_LAUNCHER, 0);
            }
        });
        if (mRecentsAnimationTargets != null) {
            mRecentsAnimationTargets.addReleaseCheck(anim);
        }
        return anim;
    }

    public void onConsumerAboutToBeSwitched() {
        if (mActivity != null) {
            // In the off chance that the gesture ends before Launcher is started, we should clear
            // the callback here so that it doesn't update with the wrong state
            mActivity.clearRunOnceOnStartCallback();
            resetLauncherListenersAndOverlays();
        }
        if (mGestureState.getEndTarget() != null && !mGestureState.isRunningAnimationToLauncher()) {
            cancelCurrentAnimation();
        } else {
            reset();
        }
    }

    public boolean isCanceled() {
        return mCanceled;
    }

    @UiThread
    private void resumeLastTask() {
        mRecentsAnimationController.finish(false /* toRecents */, null);
        ActiveGestureLog.INSTANCE.addLog("finishRecentsAnimation", false);
        doLogGesture(LAST_TASK, null);
        reset();
    }

    @UiThread
    private void startNewTask() {
        TaskView taskToLaunch = mRecentsView == null ? null : mRecentsView.getNextPageTaskView();
        startNewTask(success -> {
            if (!success) {
                reset();
                // We couldn't launch the task, so take user to overview so they can
                // decide what to do instead of staying in this broken state.
                endLauncherTransitionController();
                updateSysUiFlags(1 /* windowProgress == overview */);
            }
            doLogGesture(NEW_TASK, taskToLaunch);
        });
    }

    /**
     * Called when we successfully startNewTask() on the task that was previously running. Normally
     * we call resumeLastTask() when returning to the previously running task, but this handles a
     * specific edge case: if we switch from A to B, and back to A before B appears, we need to
     * start A again to ensure it stays on top.
     */
    @androidx.annotation.CallSuper
    protected void onRestartPreviouslyAppearedTask() {
        // Finish the controller here, since we won't get onTaskAppeared() for a task that already
        // appeared.
        if (mRecentsAnimationController != null) {
            mRecentsAnimationController.finish(false, null);
        }
        reset();
    }

    private void reset() {
        mStateCallback.setStateOnUiThread(STATE_HANDLER_INVALIDATED);
    }

    /**
     * Cancels any running animation so that the active target can be overriden by a new swipe
     * handle (in case of quick switch).
     */
    private void cancelCurrentAnimation() {
        mCanceled = true;
        mCurrentShift.cancelAnimation();
    }

    private void invalidateHandler() {
        mInputConsumerProxy.destroy();
        endRunningWindowAnim(false /* cancel */);

        if (mGestureEndCallback != null) {
            mGestureEndCallback.run();
        }

        mActivityInitListener.unregister();
        ActivityManagerWrapper.getInstance().unregisterTaskStackListener(mActivityRestartListener);
        mTaskSnapshot = null;
    }

    private void invalidateHandlerWithLauncher() {
        endLauncherTransitionController();

        mRecentsView.onGestureAnimationEnd();
        resetLauncherListenersAndOverlays();
    }

    private void endLauncherTransitionController() {
        if (mLauncherTransitionController != null) {
            // End the animation, but stay at the same visual progress.
            mLauncherTransitionController.getNormalController().dispatchSetInterpolator(
                    t -> Utilities.boundToRange(mCurrentShift.value, 0, 1));
            mLauncherTransitionController.getNormalController().getAnimationPlayer().end();
            mLauncherTransitionController = null;
        }
    }

    private void resetLauncherListenersAndOverlays() {
        // Reset the callback for deferred activity launches
        if (!ENABLE_QUICKSTEP_LIVE_TILE.get()) {
            mActivityInterface.setOnDeferredActivityLaunchCallback(null);
        }
        mActivity.getRootView().setOnApplyWindowInsetsListener(null);
        removeLiveTileOverlay();
    }

    private void notifyTransitionCancelled() {
        mAnimationFactory.onTransitionCancelled();
    }

    private void resetStateForAnimationCancel() {
        boolean wasVisible = mWasLauncherAlreadyVisible || mGestureStarted;
        mActivityInterface.onTransitionCancelled(wasVisible);

        // Leave the pending invisible flag, as it may be used by wallpaper open animation.
        mActivity.clearForceInvisibleFlag(INVISIBLE_BY_STATE_HANDLER);
    }

    protected void switchToScreenshot() {
        final int runningTaskId = mGestureState.getRunningTaskId();
        if (ENABLE_QUICKSTEP_LIVE_TILE.get()) {
            if (mRecentsAnimationController != null) {
                mRecentsAnimationController.getController().setWillFinishToHome(true);
                // Update the screenshot of the task
                if (mTaskSnapshot == null) {
                    mTaskSnapshot = mRecentsAnimationController.screenshotTask(runningTaskId);
                }
                mRecentsView.updateThumbnail(runningTaskId, mTaskSnapshot, false /* refreshNow */);
            }
            mStateCallback.setStateOnUiThread(STATE_SCREENSHOT_CAPTURED);
        } else if (!hasTargets()) {
            // If there are no targets, then we don't need to capture anything
            mStateCallback.setStateOnUiThread(STATE_SCREENSHOT_CAPTURED);
        } else {
            boolean finishTransitionPosted = false;
            if (mRecentsAnimationController != null) {
                // Update the screenshot of the task
                if (mTaskSnapshot == null) {
                    mTaskSnapshot = mRecentsAnimationController.screenshotTask(runningTaskId);
                }
                final TaskView taskView;
                if (mGestureState.getEndTarget() == HOME) {
                    // Capture the screenshot before finishing the transition to home to ensure it's
                    // taken in the correct orientation, but no need to update the thumbnail.
                    taskView = null;
                } else {
                    taskView = mRecentsView.updateThumbnail(runningTaskId, mTaskSnapshot);
                }
                if (taskView != null && !mCanceled) {
                    // Defer finishing the animation until the next launcher frame with the
                    // new thumbnail
                    finishTransitionPosted = ViewUtils.postFrameDrawn(taskView,
                            () -> mStateCallback.setStateOnUiThread(STATE_SCREENSHOT_CAPTURED),
                            this::isCanceled);
                }
            }
            if (!finishTransitionPosted) {
                // If we haven't posted a draw callback, set the state immediately.
                Object traceToken = TraceHelper.INSTANCE.beginSection(SCREENSHOT_CAPTURED_EVT,
                        TraceHelper.FLAG_CHECK_FOR_RACE_CONDITIONS);
                mStateCallback.setStateOnUiThread(STATE_SCREENSHOT_CAPTURED);
                TraceHelper.INSTANCE.endSection(traceToken);
            }
        }
    }

    private void finishCurrentTransitionToRecents() {
        if (ENABLE_QUICKSTEP_LIVE_TILE.get()) {
            mStateCallback.setStateOnUiThread(STATE_CURRENT_TASK_FINISHED);
        } else if (!hasTargets() || mRecentsAnimationController == null) {
            // If there are no targets or the animation not started, then there is nothing to finish
            mStateCallback.setStateOnUiThread(STATE_CURRENT_TASK_FINISHED);
        } else {
            mRecentsAnimationController.finish(true /* toRecents */,
                    () -> mStateCallback.setStateOnUiThread(STATE_CURRENT_TASK_FINISHED));
        }
        ActiveGestureLog.INSTANCE.addLog("finishRecentsAnimation", true);
    }

    private void finishCurrentTransitionToHome() {
        if (!hasTargets() || mRecentsAnimationController == null) {
            // If there are no targets or the animation not started, then there is nothing to finish
            mStateCallback.setStateOnUiThread(STATE_CURRENT_TASK_FINISHED);
        } else {
            maybeFinishSwipePipToHome();
            finishRecentsControllerToHome(
                    () -> mStateCallback.setStateOnUiThread(STATE_CURRENT_TASK_FINISHED));
        }
        ActiveGestureLog.INSTANCE.addLog("finishRecentsAnimation", true);
        doLogGesture(HOME, mRecentsView == null ? null : mRecentsView.getCurrentPageTaskView());
    }

    /**
     * Resets the {@link #mIsSwipingPipToHome} and notifies SysUI that transition is finished
     * if applicable. This should happen before {@link #finishRecentsControllerToHome(Runnable)}.
     */
    private void maybeFinishSwipePipToHome() {
        if (mIsSwipingPipToHome && mSwipePipToHomeAnimator != null) {
            SystemUiProxy.INSTANCE.get(mContext).stopSwipePipToHome(
                    mSwipePipToHomeAnimator.getComponentName(),
                    mSwipePipToHomeAnimator.getDestinationBounds());
            mRecentsAnimationController.setFinishTaskBounds(
                    mSwipePipToHomeAnimator.getTaskId(),
                    mSwipePipToHomeAnimator.getDestinationBounds());
            mIsSwipingPipToHome = false;
        }
    }

    protected abstract void finishRecentsControllerToHome(Runnable callback);

    private void setupLauncherUiAfterSwipeUpToRecentsAnimation() {
        endLauncherTransitionController();
        mActivityInterface.onSwipeUpToRecentsComplete();
        mRecentsView.onSwipeUpAnimationSuccess();
        if (ENABLE_QUICKSTEP_LIVE_TILE.get()) {
            mTaskAnimationManager.setLaunchOtherTaskInLiveTileModeHandler(
                    this::launchOtherTaskInLiveTileMode);
        }

        SystemUiProxy.INSTANCE.get(mContext).onOverviewShown(false, TAG);
        doLogGesture(RECENTS, mRecentsView.getCurrentPageTaskView());
        reset();
    }

    private void launchOtherTaskInLiveTileMode(RemoteAnimationTargetCompat appearedTaskTarget) {
        TaskView taskView = mRecentsView.getTaskView(appearedTaskTarget.taskId);
        if (taskView == null) {
            return;
        }

        RemoteAnimationTargetCompat[] apps = Arrays.copyOf(
                mRecentsAnimationTargets.apps,
                mRecentsAnimationTargets.apps.length + 1);
        apps[apps.length - 1] = appearedTaskTarget;
        boolean launcherClosing =
                taskIsATargetWithMode(apps, mActivity.getTaskId(), MODE_CLOSING);

        AnimatorSet anim = new AnimatorSet();
        TaskViewUtils.composeRecentsLaunchAnimator(
                anim, taskView, apps,
                mRecentsAnimationTargets.wallpapers, launcherClosing,
                mActivity.getStateManager(), mRecentsView,
                mActivityInterface.getDepthController());
        anim.addListener(new AnimatorListenerAdapter(){

            @Override
            public void onAnimationEnd(Animator animator) {
                cleanUp(false);
            }

            @Override
            public void onAnimationCancel(Animator animator) {
                cleanUp(true);
            }

            private void cleanUp(boolean canceled) {
                if (mRecentsAnimationController != null) {
                    mRecentsAnimationController.finish(false /* toRecents */,
                            null /* onFinishComplete */);
                    if (canceled) {
                        mRecentsAnimationController = null;
                    } else {
                        mActivityInterface.onLaunchTaskSuccess();
                    }
                    ActiveGestureLog.INSTANCE.addLog("finishRecentsAnimation", false);
                }
            }
        });
        anim.start();
    }

    private void addLiveTileOverlay() {
        if (LiveTileOverlay.INSTANCE.attach(mActivity.getRootView().getOverlay())) {
            mRecentsView.setLiveTileOverlayAttached(true);
        }
    }

    private void removeLiveTileOverlay() {
        LiveTileOverlay.INSTANCE.detach(mActivity.getRootView().getOverlay());
        mRecentsView.setLiveTileOverlayAttached(false);
    }

    private static boolean isNotInRecents(RemoteAnimationTargetCompat app) {
        return app.isNotInRecents
                || app.activityType == ACTIVITY_TYPE_HOME;
    }

    /**
     * To be called at the end of constructor of subclasses. This calls various methods which can
     * depend on proper class initialization.
     */
    protected void initAfterSubclassConstructor() {
        initTransitionEndpoints(
                mTaskViewSimulator.getOrientationState().getLauncherDeviceProfile());
    }

    protected void performHapticFeedback() {
        VibratorWrapper.INSTANCE.get(mContext).vibrate(OVERVIEW_HAPTIC);
    }

    public Consumer<MotionEvent> getRecentsViewDispatcher(float navbarRotation) {
        return mRecentsView != null ? mRecentsView.getEventDispatcher(navbarRotation) : null;
    }

    public void setGestureEndCallback(Runnable gestureEndCallback) {
        mGestureEndCallback = gestureEndCallback;
    }

    @Override
    public long getStartTouchTime() {
        return mTouchTimeMs;
    }

    protected void linkRecentsViewScroll() {
        SurfaceTransactionApplier.create(mRecentsView, applier -> {
            mTransformParams.setSyncTransactionApplier(applier);
            runOnRecentsAnimationStart(() ->
                    mRecentsAnimationTargets.addReleaseCheck(applier));
        });

        mRecentsView.setOnScrollChangeListener((v, scrollX, scrollY, oldScrollX, oldScrollY) -> {
            if (moveWindowWithRecentsScroll()) {
                updateFinalShift();
            }
        });
        runOnRecentsAnimationStart(() ->
                mRecentsView.setRecentsAnimationTargets(mRecentsAnimationController,
                        mRecentsAnimationTargets));
        mRecentsViewScrollLinked = true;
    }

    protected void startNewTask(Consumer<Boolean> resultCallback) {
        // Launch the task user scrolled to (mRecentsView.getNextPage()).
        if (!mCanceled) {
            TaskView nextTask = mRecentsView.getNextPageTaskView();
            if (nextTask != null) {
                int taskId = nextTask.getTask().key.id;
                mGestureState.updateLastStartedTaskId(taskId);
                boolean hasTaskPreviouslyAppeared = mGestureState.getPreviouslyAppearedTaskIds()
                        .contains(taskId);
                nextTask.launchTask(false /* animate */, true /* freezeTaskList */,
                        success -> {
                            resultCallback.accept(success);
                            if (success) {
                                if (hasTaskPreviouslyAppeared) {
                                    onRestartPreviouslyAppearedTask();
                                }
                            } else {
                                mActivityInterface.onLaunchTaskFailed();
                                nextTask.notifyTaskLaunchFailed(TAG);
                                mRecentsAnimationController.finish(true /* toRecents */, null);
                            }
                        }, MAIN_EXECUTOR.getHandler());
            } else {
                mActivityInterface.onLaunchTaskFailed();
                Toast.makeText(mContext, R.string.activity_not_available, LENGTH_SHORT).show();
                mRecentsAnimationController.finish(true /* toRecents */, null);
            }
        }
        mCanceled = false;
    }

    /**
     * Runs the given {@param action} if the recents animation has already started, or queues it to
     * be run when it is next started.
     */
    protected void runOnRecentsAnimationStart(Runnable action) {
        if (mRecentsAnimationTargets == null) {
            mRecentsAnimationStartCallbacks.add(action);
        } else {
            action.run();
        }
    }

    /**
     * TODO can we remove this now that we don't finish the controller until onTaskAppeared()?
     * @return whether the recents animation has started and there are valid app targets.
     */
    protected boolean hasTargets() {
        return mRecentsAnimationTargets != null && mRecentsAnimationTargets.hasTargets();
    }

    @Override
    public void onRecentsAnimationFinished(RecentsAnimationController controller) {
        mRecentsAnimationController = null;
        mRecentsAnimationTargets = null;
        if (mRecentsView != null) {
            mRecentsView.setRecentsAnimationTargets(null, null);
        }
    }

    @Override
    public void onTaskAppeared(RemoteAnimationTargetCompat appearedTaskTarget) {
        if (mRecentsAnimationController != null) {
            if (handleTaskAppeared(appearedTaskTarget)) {
                mRecentsAnimationController.finish(false /* toRecents */,
                        null /* onFinishComplete */);
                mActivityInterface.onLaunchTaskSuccess();
                ActiveGestureLog.INSTANCE.addLog("finishRecentsAnimation", false);
            }
        }
    }

    /**
     * @return The index of the TaskView in RecentsView whose taskId matches the task that will
     * resume if we finish the controller.
     */
    protected int getLastAppearedTaskIndex() {
        return mGestureState.getLastAppearedTaskId() != -1
                ? mRecentsView.getTaskIndexForId(mGestureState.getLastAppearedTaskId())
                : mRecentsView.getRunningTaskIndex();
    }

    /**
     * @return Whether we are continuing a gesture that already landed on a new task,
     * but before that task appeared.
     */
    protected boolean hasStartedNewTask() {
        return mGestureState.getLastStartedTaskId() != -1;
    }

    /**
     * Registers a callback to run when the activity is ready.
     * @param intent The intent that will be used to start the activity if it doesn't exist already.
     */
    public void initWhenReady(Intent intent) {
        // Preload the plan
        RecentsModel.INSTANCE.get(mContext).getTasks(null);

        mActivityInitListener.register(intent);
    }

    /**
     * Applies the transform on the recents animation
     */
    protected void applyWindowTransform() {
        if (mWindowTransitionController != null) {
            mWindowTransitionController.setProgress(mCurrentShift.value, mDragLengthFactor);
        }
        if (mRecentsAnimationTargets != null) {
            if (mRecentsViewScrollLinked) {
                mTaskViewSimulator.setScroll(mRecentsView.getScrollOffset());
            }
            mTaskViewSimulator.apply(mTransformParams);
        }
        if (ENABLE_QUICKSTEP_LIVE_TILE.get() && mRecentsAnimationTargets != null) {
            LiveTileOverlay.INSTANCE.update(
                    mTaskViewSimulator.getCurrentRect(),
                    mTaskViewSimulator.getCurrentCornerRadius());
        }
        ProtoTracer.INSTANCE.get(mContext).scheduleFrameUpdate();
    }

    /**
     * Used for winscope tracing, see launcher_trace.proto
     * @see com.android.systemui.shared.tracing.ProtoTraceable#writeToProto
     * @param inputConsumerProto The parent of this proto message.
     */
    public void writeToProto(InputConsumerProto.Builder inputConsumerProto) {
        SwipeHandlerProto.Builder swipeHandlerProto = SwipeHandlerProto.newBuilder();

        mGestureState.writeToProto(swipeHandlerProto);

        swipeHandlerProto.setIsRecentsAttachedToAppWindow(
                mAnimationFactory.isRecentsAttachedToAppWindow());
        swipeHandlerProto.setScrollOffset(mRecentsView == null
                ? 0
                : mRecentsView.getScrollOffset());
        swipeHandlerProto.setAppToOverviewProgress(mCurrentShift.value);

        inputConsumerProto.setSwipeHandler(swipeHandlerProto);
    }

    public interface Factory {

        AbsSwipeUpHandler<StatefulActivity<?>, RecentsView> newHandler(
                GestureState gestureState, long touchTimeMs, boolean continuingLastGesture);
    }
}<|MERGE_RESOLUTION|>--- conflicted
+++ resolved
@@ -1060,15 +1060,10 @@
             mIsSwipingPipToHome = homeAnimFactory.supportSwipePipToHome()
                     && runningTaskTarget != null
                     && runningTaskTarget.pictureInPictureParams != null
-<<<<<<< HEAD
-                    && runningTaskTarget.pictureInPictureParams.isAutoEnterEnabled()
-                    && runningTaskTarget.pictureInPictureParams.getSourceRectHint() != null;
-=======
                     && TaskInfoCompat.isAutoEnterPipEnabled(
                             runningTaskTarget.pictureInPictureParams)
                     && TaskInfoCompat.getPipSourceRectHint(
                             runningTaskTarget.pictureInPictureParams) != null;
->>>>>>> a48f6efb
             if (mIsSwipingPipToHome) {
                 mSwipePipToHomeAnimator = getSwipePipToHomeAnimator(
                         homeAnimFactory, runningTaskTarget);
@@ -1146,12 +1141,8 @@
         final ActivityManager.RunningTaskInfo taskInfo = mGestureState.getRunningTask();
         final RecentsOrientedState orientationState = mTaskViewSimulator.getOrientationState();
         final Rect destinationBounds = SystemUiProxy.INSTANCE.get(mContext)
-<<<<<<< HEAD
-                .startSwipePipToHome(taskInfo.topActivity, taskInfo.topActivityInfo,
-=======
                 .startSwipePipToHome(taskInfo.topActivity,
                         TaskInfoCompat.getTopActivityInfo(taskInfo),
->>>>>>> a48f6efb
                         runningTaskTarget.pictureInPictureParams,
                         orientationState.getRecentsActivityRotation(),
                         mDp.hotseatBarSizePx);
@@ -1159,13 +1150,8 @@
                 runningTaskTarget.taskId,
                 taskInfo.topActivity,
                 runningTaskTarget.leash.getSurfaceControl(),
-<<<<<<< HEAD
-                runningTaskTarget.pictureInPictureParams.getSourceRectHint(),
-                taskInfo.configuration.windowConfiguration.getBounds(),
-=======
                 TaskInfoCompat.getPipSourceRectHint(runningTaskTarget.pictureInPictureParams),
                 TaskInfoCompat.getWindowConfigurationBounds(taskInfo),
->>>>>>> a48f6efb
                 destinationBounds);
         swipePipToHomeAnimator.addListener(new AnimatorListenerAdapter() {
             @Override
