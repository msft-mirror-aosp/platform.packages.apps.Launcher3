--- conflicted
+++ resolved
@@ -691,7 +691,7 @@
     protected boolean mRunningTaskTileHidden;
     protected int mFocusedTaskViewId = INVALID_TASK_ID;
 
-    private boolean mTaskIconScaledDown = false;
+    private boolean mTaskIconVisible = true;
     private boolean mRunningTaskShowScreenshot = false;
     private float mRunningTaskAttachAlpha;
 
@@ -1249,11 +1249,6 @@
         // - It's the initial taskview for entering split screen, we only pretend to dismiss the
         // task
         // - It's the focused task to be moved to the front, we immediately re-add the task
-<<<<<<< HEAD
-        if (child instanceof TaskView && child != mSplitHiddenTaskView
-                && child != mMovingTaskView) {
-            clearAndRecycleTaskView((TaskView) child);
-=======
         if (child instanceof TaskView) {
             mTaskViewCount = Math.max(0, --mTaskViewCount);
             if (child != mSplitHiddenTaskView && child != mMovingTaskView) {
@@ -1270,22 +1265,7 @@
                 }
                 mActionsView.updateHiddenFlags(HIDDEN_NO_TASKS, getTaskViewCount() == 0);
             }
->>>>>>> 8da7f25c
-        }
-    }
-
-    private void clearAndRecycleTaskView(TaskView taskView) {
-        for (int taskId : taskView.getTaskIds()) {
-            mHasVisibleTaskData.delete(taskId);
-        }
-        if (taskView instanceof GroupedTaskView) {
-            mGroupedTaskViewPool.recycle((GroupedTaskView) taskView);
-        } else if (taskView instanceof DesktopTaskView) {
-            mDesktopTaskViewPool.recycle((DesktopTaskView) taskView);
-        } else {
-            mTaskViewPool.recycle(taskView);
-        }
-        mActionsView.updateHiddenFlags(HIDDEN_NO_TASKS, getTaskViewCount() == 0);
+        }
     }
 
     @Override
@@ -2144,7 +2124,7 @@
             if (Arrays.stream(taskView.getTaskIds()).noneMatch(
                     taskId -> taskId == mIgnoreResetTaskId)) {
                 taskView.resetViewTransforms();
-                taskView.setIconScaleAndDim(mTaskIconScaledDown ? 0 : 1);
+                taskView.setIconVisibleForGesture(mTaskIconVisible);
                 taskView.setStableAlpha(mContentAlpha);
                 taskView.setFullscreenProgress(mFullscreenProgress);
                 taskView.setModalness(mTaskModalness);
@@ -2811,7 +2791,7 @@
         setEnableFreeScroll(false);
         setEnableDrawingLiveTile(false);
         setRunningTaskHidden(true);
-        setTaskIconScaledDown(true);
+        setTaskIconVisible(false);
     }
 
     /**
@@ -2830,7 +2810,7 @@
      * {@link #onGestureAnimationStart} and {@link #onGestureAnimationEnd()}.
      */
     public void onSwipeUpAnimationSuccess() {
-        animateUpTaskIconScale();
+        startIconFadeInOnGestureComplete();
         setSwipeDownShouldLaunchApp(true);
     }
 
@@ -2957,7 +2937,7 @@
         setEnableDrawingLiveTile(mCurrentGestureEndTarget == GestureState.GestureEndTarget.RECENTS);
         Log.d(TAG, "onGestureAnimationEnd - mEnableDrawingLiveTile: " + mEnableDrawingLiveTile);
         setRunningTaskHidden(false);
-        animateUpTaskIconScale();
+        startIconFadeInOnGestureComplete();
         animateActionsViewIn();
 
         mCurrentGestureEndTarget = null;
@@ -3081,7 +3061,7 @@
 
         if (mRunningTaskViewId != -1) {
             // Reset the state on the old running task view
-            setTaskIconScaledDown(false);
+            setTaskIconVisible(true);
             setRunningTaskViewShowScreenshot(true);
             setRunningTaskHidden(false);
         }
@@ -3150,25 +3130,31 @@
         }
     }
 
-    public void setTaskIconScaledDown(boolean isScaledDown) {
-        if (mTaskIconScaledDown != isScaledDown) {
-            mTaskIconScaledDown = isScaledDown;
+    /**
+     * Updates icon visibility when going in or out of overview.
+     */
+    public void setTaskIconVisible(boolean isVisible) {
+        if (mTaskIconVisible != isVisible) {
+            mTaskIconVisible = isVisible;
             for (TaskView taskView : getTaskViews()) {
-                taskView.setIconScaleAndDim(mTaskIconScaledDown ? 0 : 1);
+                taskView.setIconVisibleForGesture(mTaskIconVisible);
             }
         }
     }
 
     private void animateActionsViewIn() {
         if (!showAsGrid() || isFocusedTaskInExpectedScrollPosition()) {
-            animateActionsViewAlpha(1, TaskView.SCALE_ICON_DURATION);
-        }
-    }
-
-    public void animateUpTaskIconScale() {
-        mTaskIconScaledDown = false;
+            animateActionsViewAlpha(1, TaskView.FADE_IN_ICON_DURATION);
+        }
+    }
+
+    /**
+     * Updates icon visibility when gesture is settled.
+     */
+    public void startIconFadeInOnGestureComplete() {
+        mTaskIconVisible = true;
         for (TaskView taskView : getTaskViews()) {
-            taskView.animateIconScaleAndDimIntoView();
+            taskView.startIconFadeInOnGestureComplete();
         }
     }
 
@@ -3958,7 +3944,7 @@
                     anim.setFloat(taskView, taskView.getSecondaryDismissTranslationProperty(),
                             secondaryTranslation, clampToProgress(LINEAR, animationStartProgress,
                                     dismissTranslationInterpolationEnd));
-                    anim.add(taskView.getFocusTransitionScaleAndDimOutAnimator(),
+                    anim.add(taskView.getDismissIconFadeOutAnimator(),
                             clampToProgress(LINEAR, 0f, ANIMATION_DISMISS_PROGRESS_MIDPOINT));
                 } else if ((isFocusedTaskDismissed && nextFocusedTaskView != null && isSameGridRow(
                         taskView, nextFocusedTaskView))
@@ -4142,7 +4128,7 @@
                                     ? INVALID_TASK_ID
                                     : finalNextFocusedTaskView.getTaskViewId());
                             mTopRowIdSet.remove(mFocusedTaskViewId);
-                            finalNextFocusedTaskView.animateIconScaleAndDimIntoView();
+                            finalNextFocusedTaskView.getDismissIconFadeInAnimator().start();
                         }
                         updateTaskSize();
                         updateChildTaskOrientations();
@@ -5430,13 +5416,6 @@
         mSplitHiddenTaskViewIndex = -1;
         if (mSplitHiddenTaskView != null) {
             mSplitHiddenTaskView.setThumbnailVisibility(VISIBLE, INVALID_TASK_ID);
-            // mSplitHiddenTaskView is set when split select animation starts. The TaskView is only
-            // removed when when the animation finishes. So in the case of overview being dismissed
-            // during the animation, we should not call clearAndRecycleTaskView() because it has
-            // not been removed yet.
-            if (mSplitHiddenTaskView.getParent() == null) {
-                clearAndRecycleTaskView(mSplitHiddenTaskView);
-            }
             mSplitHiddenTaskView = null;
         }
     }
