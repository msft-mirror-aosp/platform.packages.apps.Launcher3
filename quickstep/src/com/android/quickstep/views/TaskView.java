--- conflicted
+++ resolved
@@ -332,12 +332,7 @@
         if (mContextualChipWrapper != null) {
             mContextualChipWrapper.setAlpha(comp(modalness));
         }
-<<<<<<< HEAD
-
-        updateFooterVerticalOffset(mFooterVerticalOffset);
-=======
         mDigitalWellBeingToast.updateBannerOffset(modalness);
->>>>>>> 2cd8dd62
     }
 
     public TaskMenuView getMenuView() {
@@ -554,17 +549,12 @@
                 .getInterpolation(progress);
         mIconView.setScaleX(scale);
         mIconView.setScaleY(scale);
-<<<<<<< HEAD
-
-        updateFooterVerticalOffset(1.0f - scale);
-=======
         if (mContextualChip != null && mContextualChipWrapper != null) {
             mContextualChipWrapper.setAlpha(scale);
             mContextualChip.setScaleX(scale);
             mContextualChip.setScaleY(scale);
         }
         mDigitalWellBeingToast.updateBannerOffset(1f - scale);
->>>>>>> 2cd8dd62
     }
 
     public void setIconScaleAnimStartProgress(float startProgress) {
