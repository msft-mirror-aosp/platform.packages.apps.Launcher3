/*
 * Copyright (C) 2021 The Android Open Source Project
 *
 * Licensed under the Apache License, Version 2.0 (the "License");
 * you may not use this file except in compliance with the License.
 * You may obtain a copy of the License at
 *
 *      http://www.apache.org/licenses/LICENSE-2.0
 *
 * Unless required by applicable law or agreed to in writing, software
 * distributed under the License is distributed on an "AS IS" BASIS,
 * WITHOUT WARRANTIES OR CONDITIONS OF ANY KIND, either express or implied.
 * See the License for the specific language governing permissions and
 * limitations under the License.
 */
package com.android.launcher3.taskbar;

import static android.view.HapticFeedbackConstants.LONG_PRESS;
import static android.view.accessibility.AccessibilityManager.FLAG_CONTENT_CONTROLS;

import static com.android.launcher3.anim.Interpolators.EMPHASIZED;
import static com.android.launcher3.anim.Interpolators.FINAL_FRAME;
import static com.android.launcher3.anim.Interpolators.INSTANT;
import static com.android.launcher3.anim.Interpolators.LINEAR;
import static com.android.launcher3.config.FeatureFlags.FORCE_PERSISTENT_TASKBAR;
import static com.android.launcher3.logging.StatsLogManager.LauncherEvent.LAUNCHER_TASKBAR_LONGPRESS_HIDE;
import static com.android.launcher3.logging.StatsLogManager.LauncherEvent.LAUNCHER_TASKBAR_LONGPRESS_SHOW;
import static com.android.launcher3.logging.StatsLogManager.LauncherEvent.LAUNCHER_TRANSIENT_TASKBAR_HIDE;
import static com.android.launcher3.logging.StatsLogManager.LauncherEvent.LAUNCHER_TRANSIENT_TASKBAR_SHOW;
import static com.android.launcher3.taskbar.TaskbarKeyguardController.MASK_ANY_SYSUI_LOCKED;
import static com.android.launcher3.taskbar.TaskbarManager.SYSTEM_ACTION_ID_TASKBAR;
import static com.android.launcher3.util.Executors.UI_HELPER_EXECUTOR;
import static com.android.launcher3.util.FlagDebugUtils.appendFlag;
import static com.android.launcher3.util.FlagDebugUtils.formatFlagChange;
import static com.android.systemui.shared.system.QuickStepContract.SYSUI_STATE_IME_SHOWING;
import static com.android.systemui.shared.system.QuickStepContract.SYSUI_STATE_IME_SWITCHER_SHOWING;
import static com.android.systemui.shared.system.QuickStepContract.SYSUI_STATE_NOTIFICATION_PANEL_EXPANDED;
import static com.android.systemui.shared.system.QuickStepContract.SYSUI_STATE_QUICK_SETTINGS_EXPANDED;
import static com.android.systemui.shared.system.QuickStepContract.SYSUI_STATE_SCREEN_PINNING;
import static com.android.systemui.shared.system.QuickStepContract.SYSUI_STATE_STATUS_BAR_KEYGUARD_GOING_AWAY;

import android.animation.Animator;
import android.animation.AnimatorListenerAdapter;
import android.animation.AnimatorSet;
import android.app.RemoteAction;
import android.content.SharedPreferences;
<<<<<<< HEAD
import android.content.res.Resources;
=======
import android.graphics.drawable.Icon;
import android.os.SystemClock;
>>>>>>> b3cb36e1
import android.util.Log;
import android.view.InsetsController;
import android.view.View;
import android.view.ViewConfiguration;
import android.view.accessibility.AccessibilityManager;
import android.view.animation.Interpolator;

import androidx.annotation.IntDef;
import androidx.annotation.NonNull;
import androidx.annotation.Nullable;
import androidx.annotation.VisibleForTesting;

import com.android.internal.jank.InteractionJankMonitor;
import com.android.launcher3.Alarm;
import com.android.launcher3.DeviceProfile;
import com.android.launcher3.LauncherPrefs;
import com.android.launcher3.R;
import com.android.launcher3.Utilities;
import com.android.launcher3.anim.AnimatedFloat;
import com.android.launcher3.anim.AnimatorListeners;
import com.android.launcher3.testing.shared.TestProtocol;
import com.android.launcher3.util.DisplayController;
import com.android.launcher3.util.MultiPropertyFactory.MultiProperty;
import com.android.quickstep.SystemUiProxy;

import java.io.PrintWriter;
import java.lang.annotation.Retention;
import java.lang.annotation.RetentionPolicy;
import java.util.StringJoiner;
import java.util.function.IntPredicate;

/**
 * Coordinates between controllers such as TaskbarViewController and StashedHandleViewController to
 * create a cohesive animation between stashed/unstashed states.
 */
public class TaskbarStashController implements TaskbarControllers.LoggableTaskbarController {
    private static final String TAG = TaskbarStashController.class.getSimpleName();
    private static final boolean DEBUG = false;

    public static final int FLAG_IN_APP = 1 << 0;
    public static final int FLAG_STASHED_IN_APP_MANUAL = 1 << 1; // long press, persisted
    public static final int FLAG_STASHED_IN_APP_SYSUI = 1 << 2; // shade open, ...
    public static final int FLAG_STASHED_IN_APP_SETUP = 1 << 3; // setup wizard and AllSetActivity
    public static final int FLAG_STASHED_IN_APP_IME = 1 << 4; // IME is visible
    public static final int FLAG_IN_STASHED_LAUNCHER_STATE = 1 << 5;
    public static final int FLAG_STASHED_IN_TASKBAR_ALL_APPS = 1 << 6; // All apps is visible.
    public static final int FLAG_IN_SETUP = 1 << 7; // In the Setup Wizard
    public static final int FLAG_STASHED_SMALL_SCREEN = 1 << 8; // phone screen gesture nav, stashed
    public static final int FLAG_STASHED_IN_APP_AUTO = 1 << 9; // Autohide (transient taskbar).
    public static final int FLAG_STASHED_SYSUI = 1 << 10; //  app pinning,...
    public static final int FLAG_STASHED_DEVICE_LOCKED = 1 << 11; // device is locked: keyguard, ...

    // If any of these flags are enabled, isInApp should return true.
    private static final int FLAGS_IN_APP = FLAG_IN_APP | FLAG_IN_SETUP;

    // If we're in an app and any of these flags are enabled, taskbar should be stashed.
    private static final int FLAGS_STASHED_IN_APP = FLAG_STASHED_IN_APP_MANUAL
            | FLAG_STASHED_IN_APP_SYSUI | FLAG_STASHED_IN_APP_SETUP
            | FLAG_STASHED_IN_APP_IME | FLAG_STASHED_IN_TASKBAR_ALL_APPS
            | FLAG_STASHED_SMALL_SCREEN | FLAG_STASHED_IN_APP_AUTO;

    private static final int FLAGS_STASHED_IN_APP_IGNORING_IME =
            FLAGS_STASHED_IN_APP & ~FLAG_STASHED_IN_APP_IME;

    // If any of these flags are enabled, inset apps by our stashed height instead of our unstashed
    // height. This way the reported insets are consistent even during transitions out of the app.
    // Currently any flag that causes us to stash in an app is included, except for IME or All Apps
    // since those cover the underlying app anyway and thus the app shouldn't change insets.
    private static final int FLAGS_REPORT_STASHED_INSETS_TO_APP = FLAGS_STASHED_IN_APP
            & ~FLAG_STASHED_IN_APP_IME & ~FLAG_STASHED_IN_TASKBAR_ALL_APPS;

    // If any of these flags are enabled, the taskbar must be stashed.
    private static final int FLAGS_FORCE_STASHED = FLAG_STASHED_SYSUI | FLAG_STASHED_DEVICE_LOCKED
            | FLAG_STASHED_IN_TASKBAR_ALL_APPS | FLAG_STASHED_SMALL_SCREEN;

    /**
     * How long to stash/unstash when manually invoked via long press.
     *
     * Use {@link #getStashDuration()} to query duration
     */
    private static final long TASKBAR_STASH_DURATION =
            InsetsController.ANIMATION_DURATION_RESIZE;

    /**
     * How long to stash/unstash transient taskbar.
     *
     * Use {@link #getStashDuration()} to query duration.
     */
    private static final long TRANSIENT_TASKBAR_STASH_DURATION = 417;

    /**
     * How long to stash/unstash when keyboard is appearing/disappearing.
     */
    private static final long TASKBAR_STASH_DURATION_FOR_IME = 80;

    /**
     * The scale TaskbarView animates to when being stashed.
     */
    protected static final float STASHED_TASKBAR_SCALE = 0.5f;

    /**
     * How long the hint animation plays, starting on motion down.
     */
    private static final long TASKBAR_HINT_STASH_DURATION =
            ViewConfiguration.DEFAULT_LONG_PRESS_TIMEOUT;

    /**
     * How long to delay the icon/stash handle alpha.
     */
    private static final long TASKBAR_STASH_ALPHA_START_DELAY = 33;

    /**
     * How long the icon/stash handle alpha animation plays.
     */
    private static final long TASKBAR_STASH_ALPHA_DURATION = 50;

    /**
     * How long to delay the icon/stash handle alpha for the home to app taskbar animation.
     */
    private static final long TASKBAR_STASH_ICON_ALPHA_HOME_TO_APP_START_DELAY = 66;

    /**
     * The scale that TaskbarView animates to when hinting towards the stashed state.
     */
    private static final float STASHED_TASKBAR_HINT_SCALE = 0.9f;

    /**
     * The scale that the stashed handle animates to when hinting towards the unstashed state.
     */
    private static final float UNSTASHED_TASKBAR_HANDLE_HINT_SCALE = 1.1f;

    /**
     * The SharedPreferences key for whether user has manually stashed the taskbar.
     */
    private static final String SHARED_PREFS_STASHED_KEY = "taskbar_is_stashed";

    /**
     * Whether taskbar should be stashed out of the box.
     */
    private static final boolean DEFAULT_STASHED_PREF = false;

    // Auto stashes when user has not interacted with the Taskbar after X ms.
    private static final long NO_TOUCH_TIMEOUT_TO_STASH_MS = 5000;

    // Duration for which an unlock event is considered "current", as other events are received
    // asynchronously.
    private static final long UNLOCK_TRANSITION_MEMOIZATION_MS = 200;

    /**
     * The default stash animation, morphing the taskbar into the navbar.
     */
    private static final int TRANSITION_DEFAULT = 0;
    /**
     * Transitioning from launcher to app. Same as TRANSITION_DEFAULT, differs in internal
     * animation timings.
     */
    private static final int TRANSITION_HOME_TO_APP = 1;
    /**
     * Fading the navbar in and out, where the taskbar jumpcuts in and out at the very begin/end of
     * the transition. Used to transition between the hotseat and navbar` without the stash/unstash
     * transition.
     */
    private static final int TRANSITION_HANDLE_FADE = 2;
    /**
     * Same as TRANSITION_DEFAULT, but exclusively used during an "navbar unstash to hotseat
     * animation" bound to the progress of a swipe gesture. It differs from TRANSITION_DEFAULT
     * by not scaling the height of the taskbar background.
     */
    private static final int TRANSITION_UNSTASH_SUW_MANUAL = 3;
    @Retention(RetentionPolicy.SOURCE)
    @IntDef(value = {
            TRANSITION_DEFAULT,
            TRANSITION_HOME_TO_APP,
            TRANSITION_HANDLE_FADE,
            TRANSITION_UNSTASH_SUW_MANUAL,
    })
    private @interface StashAnimation {}

    private final TaskbarActivityContext mActivity;
    private final SharedPreferences mPrefs;
    private final int mStashedHeight;
    private final int mUnstashedHeight;
    private final SystemUiProxy mSystemUiProxy;

    // Initialized in init.
    private TaskbarControllers mControllers;
    // Taskbar background properties.
    private AnimatedFloat mTaskbarBackgroundOffset;
    private AnimatedFloat mTaskbarImeBgAlpha;
    // TaskbarView icon properties.
    private MultiProperty mIconAlphaForStash;
    private AnimatedFloat mIconScaleForStash;
    private AnimatedFloat mIconTranslationYForStash;
    // Stashed handle properties.
    private MultiProperty mTaskbarStashedHandleAlpha;
    private AnimatedFloat mTaskbarStashedHandleHintScale;
    private final AccessibilityManager mAccessibilityManager;

    /** Whether we are currently visually stashed (might change based on launcher state). */
    private boolean mIsStashed = false;
    private int mState;

    private @Nullable AnimatorSet mAnimator;
    private boolean mIsSystemGestureInProgress;
    private boolean mIsImeShowing;
    private boolean mIsImeSwitcherShowing;

    private boolean mEnableManualStashingDuringTests = false;

    private final Alarm mTimeoutAlarm = new Alarm();
    private boolean mEnableBlockingTimeoutDuringTests = false;

    // Evaluate whether the handle should be stashed
    private final StatePropertyHolder mStatePropertyHolder = new StatePropertyHolder(
            flags -> {
                boolean inApp = hasAnyFlag(flags, FLAGS_IN_APP);
                boolean stashedInApp = hasAnyFlag(flags, FLAGS_STASHED_IN_APP);
                boolean stashedLauncherState = hasAnyFlag(flags, FLAG_IN_STASHED_LAUNCHER_STATE);
                boolean forceStashed = hasAnyFlag(flags, FLAGS_FORCE_STASHED);
                return (inApp && stashedInApp) || (!inApp && stashedLauncherState) || forceStashed;
            });

    private boolean mIsTaskbarSystemActionRegistered = false;
    private TaskbarSharedState mTaskbarSharedState;

    public TaskbarStashController(TaskbarActivityContext activity) {
        mActivity = activity;
        mPrefs = LauncherPrefs.getPrefs(mActivity);
        mSystemUiProxy = SystemUiProxy.INSTANCE.get(activity);
        mAccessibilityManager = mActivity.getSystemService(AccessibilityManager.class);
        if (isPhoneMode()) {
            // DeviceProfile's taskbar vars aren't initialized w/ the flag off
            Resources resources = mActivity.getResources();
            boolean isTransientTaskbar = DisplayController.isTransientTaskbar(mActivity);
            mUnstashedHeight = resources.getDimensionPixelSize(isTransientTaskbar
                    ? R.dimen.transient_taskbar_size
                    : R.dimen.taskbar_size);
            mStashedHeight = resources.getDimensionPixelSize(isTransientTaskbar
                    ? R.dimen.transient_taskbar_stashed_size
                    : R.dimen.taskbar_stashed_size);
        } else {
            mUnstashedHeight = mActivity.getDeviceProfile().taskbarSize;
            mStashedHeight = mActivity.getDeviceProfile().stashedTaskbarSize;
        }

    }

    /**
     * Show Taskbar upon receiving broadcast
     */
    public void showTaskbarFromBroadcast() {
        // If user is in middle of taskbar education handle go to next step of education
        if (mControllers.taskbarEduTooltipController.isBeforeTooltipFeaturesStep()) {
            mControllers.taskbarEduTooltipController.hide();
            mControllers.taskbarEduTooltipController.maybeShowFeaturesEdu();
        }
        updateAndAnimateTransientTaskbar(false);
    }

    /**
     * Initializes the controller
     */
    public void init(
            TaskbarControllers controllers,
            boolean setupUIVisible,
            TaskbarSharedState sharedState) {
        mControllers = controllers;
        mTaskbarSharedState = sharedState;

        TaskbarDragLayerController dragLayerController = controllers.taskbarDragLayerController;
        mTaskbarBackgroundOffset = dragLayerController.getTaskbarBackgroundOffset();
        mTaskbarImeBgAlpha = dragLayerController.getImeBgTaskbar();

        TaskbarViewController taskbarViewController = controllers.taskbarViewController;
        mIconAlphaForStash = taskbarViewController.getTaskbarIconAlpha().get(
                TaskbarViewController.ALPHA_INDEX_STASH);
        mIconScaleForStash = taskbarViewController.getTaskbarIconScaleForStash();
        mIconTranslationYForStash = taskbarViewController.getTaskbarIconTranslationYForStash();

        StashedHandleViewController stashedHandleController =
                controllers.stashedHandleViewController;
        mTaskbarStashedHandleAlpha = stashedHandleController.getStashedHandleAlpha().get(
                StashedHandleViewController.ALPHA_INDEX_STASHED);
        mTaskbarStashedHandleHintScale = stashedHandleController.getStashedHandleHintScale();

        boolean isTransientTaskbar = DisplayController.isTransientTaskbar(mActivity);
        // We use supportsVisualStashing() here instead of supportsManualStashing() because we want
        // it to work properly for tests that recreate taskbar. This check is here just to ensure
        // that taskbar unstashes when going to 3 button mode (supportsVisualStashing() false).
        boolean isManuallyStashedInApp = supportsVisualStashing()
                && !isTransientTaskbar
                && !FORCE_PERSISTENT_TASKBAR.get()
                && mPrefs.getBoolean(SHARED_PREFS_STASHED_KEY, DEFAULT_STASHED_PREF);
        boolean isInSetup = !mActivity.isUserSetupComplete() || setupUIVisible;
        updateStateForFlag(FLAG_STASHED_IN_APP_MANUAL, isManuallyStashedInApp);
        updateStateForFlag(FLAG_STASHED_IN_APP_AUTO, isTransientTaskbar);
        updateStateForFlag(FLAG_STASHED_IN_APP_SETUP, isInSetup);
        updateStateForFlag(FLAG_IN_SETUP, isInSetup);
        updateStateForFlag(FLAG_STASHED_SMALL_SCREEN, isPhoneMode()
                && !mActivity.isThreeButtonNav());
        // For now, assume we're in an app, since LauncherTaskbarUIController won't be able to tell
        // us that we're paused until a bit later. This avoids flickering upon recreating taskbar.
        updateStateForFlag(FLAG_IN_APP, true);
        applyState(/* duration = */ 0);

        notifyStashChange(/* visible */ false, /* stashed */ isStashedInApp());
    }

    /**
     * Returns whether the taskbar can visually stash into a handle based on the current device
     * state.
     */
    public boolean supportsVisualStashing() {
        return !mActivity.isThreeButtonNav() && mControllers.uiController.supportsVisualStashing();
    }

    /**
     * Returns whether the user can manually stash the taskbar based on the current device state.
     */
    protected boolean supportsManualStashing() {
        if (FORCE_PERSISTENT_TASKBAR.get()) {
            return false;
        }
        return supportsVisualStashing()
                && isInApp()
                && (!Utilities.isRunningInTestHarness() || mEnableManualStashingDuringTests)
                && !DisplayController.isTransientTaskbar(mActivity);
    }

    /**
     * Enables support for manual stashing. This should only be used to add this functionality
     * to Launcher specific tests.
     */
    @VisibleForTesting
    public void enableManualStashingDuringTests(boolean enableManualStashing) {
        mEnableManualStashingDuringTests = enableManualStashing;
    }

    /**
     * Enables the auto timeout for taskbar stashing. This method should only be used for taskbar
     * testing.
     */
    @VisibleForTesting
    public void enableBlockingTimeoutDuringTests(boolean enableBlockingTimeout) {
        mEnableBlockingTimeoutDuringTests = enableBlockingTimeout;
    }

    /**
     * Sets the flag indicating setup UI is visible
     */
    protected void setSetupUIVisible(boolean isVisible) {
        boolean hideTaskbar = isVisible || !mActivity.isUserSetupComplete();
        updateStateForFlag(FLAG_IN_SETUP, hideTaskbar);
        updateStateForFlag(FLAG_STASHED_IN_APP_SETUP, hideTaskbar);
        applyState(hideTaskbar ? 0 : getStashDuration());
    }

    /**
     * Returns how long the stash/unstash animation should play.
     */
    public long getStashDuration() {
        return DisplayController.isTransientTaskbar(mActivity)
                ? TRANSIENT_TASKBAR_STASH_DURATION
                : TASKBAR_STASH_DURATION;
    }

    /**
     * Returns whether the taskbar is currently visually stashed.
     */
    public boolean isStashed() {
        return mIsStashed;
    }

    /**
     * Returns whether the taskbar should be stashed in apps (e.g. user long pressed to stash).
     */
    public boolean isStashedInApp() {
        return hasAnyFlag(FLAGS_STASHED_IN_APP);
    }

    /**
     * Returns whether the taskbar should be stashed in apps regardless of the IME visibility.
     */
    public boolean isStashedInAppIgnoringIme() {
        return hasAnyFlag(FLAGS_STASHED_IN_APP_IGNORING_IME);
    }

    /**
     * Returns whether the taskbar should be stashed in the current LauncherState.
     */
    public boolean isInStashedLauncherState() {
        return (hasAnyFlag(FLAG_IN_STASHED_LAUNCHER_STATE) && supportsVisualStashing());
    }

    /**
     * @return {@code true} if we're not on a large screen AND using gesture nav
     */
    private boolean isPhoneMode() {
        return TaskbarManager.isPhoneMode(mActivity.getDeviceProfile());
    }

    private boolean hasAnyFlag(int flagMask) {
        return hasAnyFlag(mState, flagMask);
    }

    private boolean hasAnyFlag(int flags, int flagMask) {
        return (flags & flagMask) != 0;
    }


    /**
     * Returns whether the taskbar is currently visible and not in the process of being stashed.
     */
    public boolean isTaskbarVisibleAndNotStashing() {
        return !mIsStashed && mControllers.taskbarViewController.areIconsVisible();
    }

    public boolean isInApp() {
        return hasAnyFlag(FLAGS_IN_APP);
    }

    /**
     * Returns the height that taskbar will be touchable.
     */
    public int getTouchableHeight() {
        int bottomMargin = 0;
        if (DisplayController.isTransientTaskbar(mActivity)) {
            bottomMargin = mActivity.getResources().getDimensionPixelSize(
                    R.dimen.transient_taskbar_margin);
        }
        return mIsStashed ? mStashedHeight : (mUnstashedHeight + bottomMargin);
    }

    /**
     * Returns the height that taskbar will inset when inside apps.
     * @see android.view.WindowInsets.Type#navigationBars()
     * @see android.view.WindowInsets.Type#systemBars()
     */
    public int getContentHeightToReportToApps() {
        if ((isPhoneMode() && !mActivity.isThreeButtonNav())
                || DisplayController.isTransientTaskbar(mActivity)) {
            return getStashedHeight();
        }

        if (supportsVisualStashing() && hasAnyFlag(FLAGS_REPORT_STASHED_INSETS_TO_APP)) {
            DeviceProfile dp = mActivity.getDeviceProfile();
            if (hasAnyFlag(FLAG_STASHED_IN_APP_SETUP) && dp.isTaskbarPresent) {
                // We always show the back button in SUW but in portrait the SUW layout may not
                // be wide enough to support overlapping the nav bar with its content.
                // We're sending different res values in portrait vs landscape
                return mActivity.getResources().getDimensionPixelSize(R.dimen.taskbar_suw_insets);
            }
            boolean isAnimating = mAnimator != null && mAnimator.isStarted();
            if (!mControllers.stashedHandleViewController.isStashedHandleVisible()
                    && isInApp()
                    && !isAnimating) {
                // We are in a settled state where we're not showing the handle even though taskbar
                // is stashed. This can happen for example when home button is disabled (see
                // StashedHandleViewController#setIsHomeButtonDisabled()).
                return 0;
            }
            return mStashedHeight;
        }

        return mUnstashedHeight;
    }

    /**
     * Returns the height that taskbar will inset when inside apps.
     * @see android.view.WindowInsets.Type#tappableElement()
     */
    public int getTappableHeightToReportToApps() {
        int contentHeight = getContentHeightToReportToApps();
        return contentHeight <= mStashedHeight ? 0 : contentHeight;
    }

    public int getStashedHeight() {
        return mStashedHeight;
    }

    /**
     * Stash or unstashes the transient taskbar, using the default TASKBAR_STASH_DURATION.
     */
    public void updateAndAnimateTransientTaskbar(boolean stash) {
        updateAndAnimateTransientTaskbar(stash, TASKBAR_STASH_DURATION);
    }

    /**
     * Stash or unstashes the transient taskbar.
     */
    public void updateAndAnimateTransientTaskbar(boolean stash, long duration) {
        if (!DisplayController.isTransientTaskbar(mActivity)) {
            return;
        }

        if (stash && mControllers.taskbarAutohideSuspendController.isSuspended()
                && !mControllers.taskbarAutohideSuspendController
                .isSuspendedForTransientTaskbarInOverview()) {
            // Avoid stashing if autohide is currently suspended.
            return;
        }

        if (hasAnyFlag(FLAG_STASHED_IN_APP_AUTO) != stash) {
            updateStateForFlag(FLAG_STASHED_IN_APP_AUTO, stash);
            applyState();
        }
    }

    /**
     * Should be called when long pressing the nav region when taskbar is present.
     * @return Whether taskbar was stashed and now is unstashed.
     */
    public boolean onLongPressToUnstashTaskbar() {
        if (!isStashed()) {
            // We only listen for long press on the nav region to unstash the taskbar. To stash the
            // taskbar, we use an OnLongClickListener on TaskbarView instead.
            return false;
        }
        if (!canCurrentlyManuallyUnstash()) {
            return false;
        }
        if (updateAndAnimateIsManuallyStashedInApp(false)) {
            mControllers.taskbarActivityContext.getDragLayer().performHapticFeedback(LONG_PRESS);
            return true;
        }
        return false;
    }

    /**
     * Returns whether taskbar will unstash when long pressing it based on the current state. The
     * only time this is true is if the user is in an app and the taskbar is only stashed because
     * the user previously long pressed to manually stash (not due to other reasons like IME).
     */
    private boolean canCurrentlyManuallyUnstash() {
        return (mState & (FLAG_IN_APP | FLAGS_STASHED_IN_APP))
                == (FLAG_IN_APP | FLAG_STASHED_IN_APP_MANUAL);
    }

    /**
     * Updates whether we should stash the taskbar when in apps, and animates to the changed state.
     * @return Whether we started an animation to either be newly stashed or unstashed.
     */
    public boolean updateAndAnimateIsManuallyStashedInApp(boolean isManuallyStashedInApp) {
        if (!supportsManualStashing()) {
            return false;
        }
        if (hasAnyFlag(FLAG_STASHED_IN_APP_MANUAL) != isManuallyStashedInApp) {
            mPrefs.edit().putBoolean(SHARED_PREFS_STASHED_KEY, isManuallyStashedInApp).apply();
            updateStateForFlag(FLAG_STASHED_IN_APP_MANUAL, isManuallyStashedInApp);
            applyState();
            return true;
        }
        return false;
    }

    /**
     * Adds the Taskbar unstash to Hotseat animator to the animator set.
     *
     * This should be used to run a Taskbar unstash to Hotseat animation whose progress matches a
     * swipe progress.
     *
     * @param placeholderDuration a placeholder duration to be used to ensure all full-length
     *                            sub-animations are properly coordinated. This duration should not
     *                            actually be used since this animation tracks a swipe progress.
     */
    protected void addUnstashToHotseatAnimation(AnimatorSet animation, int placeholderDuration) {
        createAnimToIsStashed(
                /* isStashed= */ false,
                placeholderDuration,
                TRANSITION_UNSTASH_SUW_MANUAL);
        animation.play(mAnimator);
    }

    /**
     * Create a stash animation and save to {@link #mAnimator}.
     * @param isStashed whether it's a stash animation or an unstash animation
     * @param duration duration of the animation
     * @param animationType what transition type to play.
     */
    private void createAnimToIsStashed(boolean isStashed, long duration,
            @StashAnimation int animationType) {
        if (animationType == TRANSITION_UNSTASH_SUW_MANUAL && isStashed) {
            // The STASH_ANIMATION_SUW_MANUAL must only be used during an unstash animation.
            Log.e(TAG, "Illegal arguments:Using TRANSITION_UNSTASH_SUW_MANUAL to stash taskbar");
        }

        if (mAnimator != null) {
            mAnimator.cancel();
        }
        mAnimator = new AnimatorSet();
        addJankMonitorListener(mAnimator, /* appearing= */ !mIsStashed);
        boolean isTransientTaskbar = DisplayController.isTransientTaskbar(mActivity);
        final float stashTranslation = isPhoneMode() || isTransientTaskbar
                ? 0
                : (mUnstashedHeight - mStashedHeight);

        if (!supportsVisualStashing()) {
            // Just hide/show the icons and background instead of stashing into a handle.
            mAnimator.play(mIconAlphaForStash.animateToValue(isStashed ? 0 : 1)
                    .setDuration(duration));
            mAnimator.playTogether(mTaskbarBackgroundOffset.animateToValue(isStashed ? 1 : 0)
                    .setDuration(duration));
            mAnimator.playTogether(mIconTranslationYForStash.animateToValue(isStashed
                            ? stashTranslation : 0)
                    .setDuration(duration));
            mAnimator.play(mTaskbarImeBgAlpha.animateToValue(
                    hasAnyFlag(FLAG_STASHED_IN_APP_IME) ? 0 : 1).setDuration(duration));
            mAnimator.addListener(AnimatorListeners.forEndCallback(() -> mAnimator = null));
            return;
        }

<<<<<<< HEAD
        // If Hotseat is not the top element during animation to/from Launcher, fade in/out a
        // already stashed Taskbar.
        boolean hotseatTopElement = mControllers.uiController.isHotseatIconOnTopWhenAligned()
                || !hasAnyFlag(changedFlags, FLAG_IN_APP);
        // If transitioning between locked/unlocked device, do not play a stash animation.
        boolean unLockedTransition = hasAnyFlag(changedFlags, FLAG_STASHED_DEVICE_LOCKED);
        boolean skipStashAnimation = !hotseatTopElement || unLockedTransition;

=======
>>>>>>> b3cb36e1
        if (isTransientTaskbar) {
            createTransientAnimToIsStashed(mAnimator, isStashed, duration, animationType);
        } else {
            createAnimToIsStashed(mAnimator, isStashed, duration, stashTranslation, animationType);
        }

        mAnimator.addListener(new AnimatorListenerAdapter() {
            @Override
            public void onAnimationStart(Animator animation) {
                mIsStashed = isStashed;
                onIsStashedChanged(mIsStashed);

                cancelTimeoutIfExists();
            }

            @Override
            public void onAnimationEnd(Animator animation) {
                mAnimator = null;

                if (!mIsStashed) {
                    tryStartTaskbarTimeout();
                }
                mControllers.taskbarViewController.announceForAccessibility();
            }
        });
    }

    private void createAnimToIsStashed(AnimatorSet as, boolean isStashed, long duration,
            float stashTranslation, @StashAnimation int animationType) {
        AnimatorSet fullLengthAnimatorSet = new AnimatorSet();
        // Not exactly half and may overlap. See [first|second]HalfDurationScale below.
        AnimatorSet firstHalfAnimatorSet = new AnimatorSet();
        AnimatorSet secondHalfAnimatorSet = new AnimatorSet();

        final float firstHalfDurationScale;
        final float secondHalfDurationScale;

        if (isStashed) {
            firstHalfDurationScale = 0.75f;
            secondHalfDurationScale = 0.5f;

            fullLengthAnimatorSet.play(mIconTranslationYForStash.animateToValue(stashTranslation));
            fullLengthAnimatorSet.play(mTaskbarBackgroundOffset.animateToValue(1));

            firstHalfAnimatorSet.playTogether(
                    mIconAlphaForStash.animateToValue(0),
                    mIconScaleForStash.animateToValue(isPhoneMode() ?
                            0 : STASHED_TASKBAR_SCALE)
            );
            secondHalfAnimatorSet.playTogether(
                    mTaskbarStashedHandleAlpha.animateToValue(1)
            );

            if (animationType == TRANSITION_HANDLE_FADE) {
                fullLengthAnimatorSet.setInterpolator(INSTANT);
                firstHalfAnimatorSet.setInterpolator(INSTANT);
            }
        } else  {
            firstHalfDurationScale = 0.5f;
            secondHalfDurationScale = 0.75f;

            fullLengthAnimatorSet.playTogether(
                    mIconScaleForStash.animateToValue(1),
                    mIconTranslationYForStash.animateToValue(0));

            final boolean animateBg = animationType != TRANSITION_UNSTASH_SUW_MANUAL;
            if (animateBg) {
                fullLengthAnimatorSet.play(mTaskbarBackgroundOffset.animateToValue(0));
            } else {
                fullLengthAnimatorSet.addListener(AnimatorListeners.forEndCallback(
                        () -> mTaskbarBackgroundOffset.updateValue(0)));
            }

            firstHalfAnimatorSet.playTogether(
                    mTaskbarStashedHandleAlpha.animateToValue(0)
            );
            secondHalfAnimatorSet.playTogether(
                    mIconAlphaForStash.animateToValue(1)
            );

            if (animationType == TRANSITION_HANDLE_FADE) {
                fullLengthAnimatorSet.setInterpolator(FINAL_FRAME);
                secondHalfAnimatorSet.setInterpolator(FINAL_FRAME);
            }
        }

        fullLengthAnimatorSet.play(mControllers.stashedHandleViewController
                .createRevealAnimToIsStashed(isStashed));
        // Return the stashed handle to its default scale in case it was changed as part of the
        // feedforward hint. Note that the reveal animation above also visually scales it.
        fullLengthAnimatorSet.play(mTaskbarStashedHandleHintScale.animateToValue(1f));

        fullLengthAnimatorSet.setDuration(duration);
        firstHalfAnimatorSet.setDuration((long) (duration * firstHalfDurationScale));
        secondHalfAnimatorSet.setDuration((long) (duration * secondHalfDurationScale));
        secondHalfAnimatorSet.setStartDelay((long) (duration * (1 - secondHalfDurationScale)));

        as.playTogether(fullLengthAnimatorSet, firstHalfAnimatorSet,
                secondHalfAnimatorSet);

    }

    private void createTransientAnimToIsStashed(AnimatorSet as, boolean isStashed, long duration,
            @StashAnimation int animationType) {
        // Target values of the properties this is going to set
        final float backgroundOffsetTarget = isStashed ? 1 : 0;
        final float iconAlphaTarget = isStashed ? 0 : 1;
        final float stashedHandleAlphaTarget = isStashed ? 1 : 0;

        // Timing for the alpha values depend on the animation played
        long iconAlphaStartDelay = 0, iconAlphaDuration = 0, stashedHandleAlphaDelay = 0,
                stashedHandleAlphaDuration = 0;
        if (duration > 0) {
            if (animationType == TRANSITION_HANDLE_FADE) {
                // When fading, the handle fades in/out at the beginning of the transition with
                // TASKBAR_STASH_ALPHA_DURATION.
                stashedHandleAlphaDuration = TASKBAR_STASH_ALPHA_DURATION;
                // The iconAlphaDuration must be set to duration for the skippable interpolators
                // below to work.
                iconAlphaDuration = duration;
            } else {
                iconAlphaStartDelay = TASKBAR_STASH_ALPHA_START_DELAY;
                iconAlphaDuration = TASKBAR_STASH_ALPHA_DURATION;
                stashedHandleAlphaDuration = TASKBAR_STASH_ALPHA_DURATION;

                if (isStashed) {
                    if (animationType == TRANSITION_HOME_TO_APP) {
                        iconAlphaStartDelay = TASKBAR_STASH_ICON_ALPHA_HOME_TO_APP_START_DELAY;
                    }
                    stashedHandleAlphaDelay = iconAlphaStartDelay;
                    stashedHandleAlphaDuration = Math.max(0, duration - iconAlphaStartDelay);
                }

            }
        }

        play(as, mTaskbarStashedHandleAlpha.animateToValue(stashedHandleAlphaTarget),
                stashedHandleAlphaDelay,
                stashedHandleAlphaDuration, LINEAR);

        // The rest of the animations might be "skipped" in TRANSITION_HANDLE_FADE transitions.
        AnimatorSet skippable = as;
        if (animationType == TRANSITION_HANDLE_FADE) {
            skippable = new AnimatorSet();
            as.play(skippable);
            skippable.setInterpolator(isStashed ? INSTANT : FINAL_FRAME);
        }

        final boolean animateBg = animationType != TRANSITION_UNSTASH_SUW_MANUAL;
        if (animateBg) {
            play(skippable, mTaskbarBackgroundOffset.animateToValue(backgroundOffsetTarget), 0,
                    duration, EMPHASIZED);
        } else {
            skippable.addListener(AnimatorListeners.forEndCallback(
                    () -> mTaskbarBackgroundOffset.updateValue(backgroundOffsetTarget)));
        }

        play(skippable, mIconAlphaForStash.animateToValue(iconAlphaTarget), iconAlphaStartDelay,
                iconAlphaDuration,
                LINEAR);

        if (isStashed) {
            play(skippable, mControllers.taskbarSpringOnStashController.createSpringToStash(),
                    0, duration, LINEAR);
        }

        mControllers.taskbarViewController.addRevealAnimToIsStashed(skippable, isStashed, duration,
                EMPHASIZED);

        play(skippable, mControllers.stashedHandleViewController
                .createRevealAnimToIsStashed(isStashed), 0, duration, EMPHASIZED);

        // Return the stashed handle to its default scale in case it was changed as part of the
        // feedforward hint. Note that the reveal animation above also visually scales it.
        skippable.play(mTaskbarStashedHandleHintScale.animateToValue(1f)
                .setDuration(isStashed ? duration / 2 : duration));
    }

    private static void play(AnimatorSet as, Animator a, long startDelay, long duration,
            Interpolator interpolator) {
        a.setDuration(duration);
        a.setStartDelay(startDelay);
        a.setInterpolator(interpolator);
        as.play(a);
    }

    private void addJankMonitorListener(AnimatorSet animator, boolean expanding) {
        View v = mControllers.taskbarActivityContext.getDragLayer();
        int action = expanding ? InteractionJankMonitor.CUJ_TASKBAR_EXPAND :
                InteractionJankMonitor.CUJ_TASKBAR_COLLAPSE;
        animator.addListener(new AnimatorListenerAdapter() {
            @Override
            public void onAnimationStart(@NonNull Animator animation) {
                InteractionJankMonitor.getInstance().begin(v, action);
            }

            @Override
            public void onAnimationEnd(@NonNull Animator animation) {
                InteractionJankMonitor.getInstance().end(action);
            }
        });
    }
    /**
     * Creates and starts a partial stash animation, hinting at the new state that will trigger when
     * long press is detected.
     * @param animateForward Whether we are going towards the new stashed state or returning to the
     *                       unstashed state.
     */
    public void startStashHint(boolean animateForward) {
        if (isStashed() || !supportsManualStashing()) {
            // Already stashed, no need to hint in that direction.
            return;
        }
        mIconScaleForStash.animateToValue(
                animateForward ? STASHED_TASKBAR_HINT_SCALE : 1)
                .setDuration(TASKBAR_HINT_STASH_DURATION).start();
    }

    /**
     * Creates and starts a partial unstash animation, hinting at the new state that will trigger
     * when long press is detected.
     * @param animateForward Whether we are going towards the new unstashed state or returning to
     *                       the stashed state.
     */
    public void startUnstashHint(boolean animateForward) {
        if (!isStashed()) {
            // Already unstashed, no need to hint in that direction.
            return;
        }
        if (!canCurrentlyManuallyUnstash()) {
            // If any other flags are causing us to be stashed, long press won't cause us to
            // unstash, so don't hint that it will.
            return;
        }
        mTaskbarStashedHandleHintScale.animateToValue(
                animateForward ? UNSTASHED_TASKBAR_HANDLE_HINT_SCALE : 1)
                .setDuration(TASKBAR_HINT_STASH_DURATION).start();
    }

    private void onIsStashedChanged(boolean isStashed) {
        mControllers.runAfterInit(() -> {
            mControllers.stashedHandleViewController.onIsStashedChanged(isStashed);
            mControllers.taskbarInsetsController.onTaskbarWindowHeightOrInsetsChanged();
        });
    }

    public void applyState() {
        applyState(hasAnyFlag(FLAG_IN_SETUP) ? 0 : TASKBAR_STASH_DURATION);
    }

    public void applyState(long duration) {
        Animator animator = createApplyStateAnimator(duration);
        if (animator != null) {
            animator.start();
        }
    }

    public void applyState(long duration, long startDelay) {
        Animator animator = createApplyStateAnimator(duration);
        if (animator != null) {
            animator.setStartDelay(startDelay);
            animator.start();
        }
    }

    /**
     * Returns an animator which applies the latest state if mIsStashed is changed, or {@code null}
     * otherwise.
     */
    @Nullable
    public Animator createApplyStateAnimator(long duration) {
        return mStatePropertyHolder.createSetStateAnimator(mState, duration);
    }

    /**
     * Should be called when a system gesture starts and settles, so we can defer updating
     * FLAG_STASHED_IN_APP_IME until after the gesture transition completes.
     */
    public void setSystemGestureInProgress(boolean inProgress) {
        mIsSystemGestureInProgress = inProgress;
        if (mIsSystemGestureInProgress) {
            return;
        }

        // Only update the following flags when system gesture is not in progress.
        boolean shouldStashForIme = shouldStashForIme();
        updateStateForFlag(FLAG_STASHED_IN_TASKBAR_ALL_APPS, false);
        if (hasAnyFlag(FLAG_STASHED_IN_APP_IME) != shouldStashForIme) {
            updateStateForFlag(FLAG_STASHED_IN_APP_IME, shouldStashForIme);
            applyState(TASKBAR_STASH_DURATION_FOR_IME, getTaskbarStashStartDelayForIme());
        } else {
            applyState(mControllers.taskbarOverlayController.getCloseDuration());
        }
    }

    /**
     * Resets the flag if no system gesture is in progress.
     * <p>
     * Otherwise, the reset should be deferred until after the gesture is finished.
     *
     * @see #setSystemGestureInProgress
     */
    public void resetFlagIfNoGestureInProgress(int flag) {
        if (!mIsSystemGestureInProgress) {
            updateStateForFlag(flag, false);
            applyState(mControllers.taskbarOverlayController.getCloseDuration());
        }
    }

    /**
     * When hiding the IME, delay the unstash animation to align with the end of the transition.
     */
    private long getTaskbarStashStartDelayForIme() {
        if (mIsImeShowing) {
            // Only delay when IME is exiting, not entering.
            return 0;
        }
        // This duration is based on input_method_extract_exit.xml.
        long imeExitDuration = mControllers.taskbarActivityContext.getResources()
                .getInteger(android.R.integer.config_shortAnimTime);
        return imeExitDuration - TASKBAR_STASH_DURATION_FOR_IME;
    }

    /** Called when some system ui state has changed. (See SYSUI_STATE_... in QuickstepContract) */
    public void updateStateForSysuiFlags(int systemUiStateFlags, boolean skipAnim) {
        long animDuration = TASKBAR_STASH_DURATION;
        long startDelay = 0;

        updateStateForFlag(FLAG_STASHED_IN_APP_SYSUI, hasAnyFlag(systemUiStateFlags,
                SYSUI_STATE_QUICK_SETTINGS_EXPANDED
                        | SYSUI_STATE_NOTIFICATION_PANEL_EXPANDED));
        updateStateForFlag(FLAG_STASHED_SYSUI,
                hasAnyFlag(systemUiStateFlags, SYSUI_STATE_SCREEN_PINNING));
<<<<<<< HEAD
        updateStateForFlag(FLAG_STASHED_DEVICE_LOCKED,
                hasAnyFlag(systemUiStateFlags, MASK_ANY_SYSUI_LOCKED));
=======

        boolean isLocked = hasAnyFlag(systemUiStateFlags, MASK_ANY_SYSUI_LOCKED)
                && !hasAnyFlag(systemUiStateFlags, SYSUI_STATE_STATUS_BAR_KEYGUARD_GOING_AWAY);
        updateStateForFlag(FLAG_STASHED_DEVICE_LOCKED, isLocked);
>>>>>>> b3cb36e1

        // Only update FLAG_STASHED_IN_APP_IME when system gesture is not in progress.
        mIsImeShowing = hasAnyFlag(systemUiStateFlags, SYSUI_STATE_IME_SHOWING);
        mIsImeSwitcherShowing = hasAnyFlag(systemUiStateFlags, SYSUI_STATE_IME_SWITCHER_SHOWING);

        if (!mIsSystemGestureInProgress) {
            updateStateForFlag(FLAG_STASHED_IN_APP_IME, shouldStashForIme());
            animDuration = TASKBAR_STASH_DURATION_FOR_IME;
            startDelay = getTaskbarStashStartDelayForIme();
        }

        applyState(skipAnim ? 0 : animDuration, skipAnim ? 0 : startDelay);
    }

    /**
     * We stash when IME or IME switcher is showing AND NOT
     *  * in small screen AND
     *  * 3 button nav AND
     *  * landscape (or seascape)
     * We do not stash if taskbar is transient
     */
    private boolean shouldStashForIme() {
        if (DisplayController.isTransientTaskbar(mActivity)) {
            return false;
        }
        return (mIsImeShowing || mIsImeSwitcherShowing) &&
                !(isPhoneMode() && mActivity.isThreeButtonNav()
                        && mActivity.getDeviceProfile().isLandscape);
    }

    /**
     * Updates the proper flag to indicate whether the task bar should be stashed.
     *
     * Note that this only updates the flag. {@link #applyState()} needs to be called separately.
     *
     * @param flag The flag to update.
     * @param enabled Whether to enable the flag: True will cause the task bar to be stashed /
     *                unstashed.
     */
    public void updateStateForFlag(int flag, boolean enabled) {
        if (flag == FLAG_IN_APP && TestProtocol.sDebugTracing) {
            Log.d(TestProtocol.TASKBAR_IN_APP_STATE, String.format(
                    "setting flag FLAG_IN_APP to: %b", enabled), new Exception());
        }
        if (enabled) {
            mState |= flag;
        } else {
            mState &= ~flag;
        }
    }

    /**
     * Called after updateStateForFlag() and applyState() have been called.
     * @param changedFlags The flags that have changed.
     */
    private void onStateChangeApplied(int changedFlags) {
        if (hasAnyFlag(changedFlags, FLAGS_STASHED_IN_APP)) {
            mControllers.uiController.onStashedInAppChanged();
        }
        if (hasAnyFlag(changedFlags, FLAGS_STASHED_IN_APP | FLAGS_IN_APP)) {
            notifyStashChange(/* visible */ hasAnyFlag(FLAGS_IN_APP),
                            /* stashed */ isStashedInApp());
            mControllers.taskbarAutohideSuspendController.updateFlag(
                    TaskbarAutohideSuspendController.FLAG_AUTOHIDE_SUSPEND_IN_LAUNCHER, !isInApp());
        }
        if (hasAnyFlag(changedFlags, FLAG_STASHED_IN_APP_MANUAL)) {
            if (hasAnyFlag(FLAG_STASHED_IN_APP_MANUAL)) {
                mActivity.getStatsLogManager().logger().log(LAUNCHER_TASKBAR_LONGPRESS_HIDE);
            } else {
                mActivity.getStatsLogManager().logger().log(LAUNCHER_TASKBAR_LONGPRESS_SHOW);
            }
        }
        if (hasAnyFlag(changedFlags, FLAG_STASHED_IN_APP_AUTO)) {
            mActivity.getStatsLogManager().logger().log(hasAnyFlag(FLAG_STASHED_IN_APP_AUTO)
                    ? LAUNCHER_TRANSIENT_TASKBAR_HIDE
                    : LAUNCHER_TRANSIENT_TASKBAR_SHOW);
        }
    }

    private void notifyStashChange(boolean visible, boolean stashed) {
        mSystemUiProxy.notifyTaskbarStatus(visible, stashed);
        setUpTaskbarSystemAction(visible);
        // If stashing taskbar is caused by IME visibility, we could just skip updating rounded
        // corner insets since the rounded corners will be covered by IME during IME is showing and
        // taskbar will be restored back to unstashed when IME is hidden.
        mControllers.taskbarActivityContext.updateInsetRoundedCornerFrame(
                    visible && !isStashedInAppIgnoringIme());
        mControllers.rotationButtonController.onTaskbarStateChange(visible, stashed);
    }

    /**
     * Setup system action for showing Taskbar depending on its visibility.
     */
    public void setUpTaskbarSystemAction(boolean visible) {
        UI_HELPER_EXECUTOR.execute(() -> {
            if (!visible || !DisplayController.isTransientTaskbar(mActivity)) {
                mAccessibilityManager.unregisterSystemAction(SYSTEM_ACTION_ID_TASKBAR);
                mIsTaskbarSystemActionRegistered = false;
                return;
            }

            if (!mIsTaskbarSystemActionRegistered) {
                RemoteAction taskbarRemoteAction = new RemoteAction(
                        Icon.createWithResource(mActivity, R.drawable.ic_info_no_shadow),
                        mActivity.getString(R.string.taskbar_a11y_title),
                        mActivity.getString(R.string.taskbar_a11y_title),
                        mTaskbarSharedState.taskbarSystemActionPendingIntent);

                mAccessibilityManager.registerSystemAction(taskbarRemoteAction,
                        SYSTEM_ACTION_ID_TASKBAR);
                mIsTaskbarSystemActionRegistered = true;
            }
        });
    }

    /**
     * Clean up on destroy from TaskbarControllers
     */
    public void onDestroy() {
        UI_HELPER_EXECUTOR.execute(
                () -> mAccessibilityManager.unregisterSystemAction(SYSTEM_ACTION_ID_TASKBAR));
    }

    /**
     * Cancels a timeout if any exists.
     */
    public void cancelTimeoutIfExists() {
        if (mTimeoutAlarm.alarmPending()) {
            mTimeoutAlarm.cancelAlarm();
        }
    }

    /**
     * Updates the status of the taskbar timeout.
     * @param isAutohideSuspended If true, cancels any existing timeout
     *                            If false, attempts to re/start the timeout
     */
    public void updateTaskbarTimeout(boolean isAutohideSuspended) {
        if (!DisplayController.isTransientTaskbar(mActivity)) {
            return;
        }
        if (isAutohideSuspended) {
            cancelTimeoutIfExists();
        } else {
            tryStartTaskbarTimeout();
        }
    }

    /**
     * Attempts to start timer to auto hide the taskbar based on time.
     */
    public void tryStartTaskbarTimeout() {
        if (!DisplayController.isTransientTaskbar(mActivity)
                || mIsStashed
                || mEnableBlockingTimeoutDuringTests) {
            return;
        }

        cancelTimeoutIfExists();

        mTimeoutAlarm.setOnAlarmListener(this::onTaskbarTimeout);
        mTimeoutAlarm.setAlarm(getTaskbarAutoHideTimeout());
    }

    /**
     * returns appropriate timeout for taskbar to stash depending on accessibility being on/off.
     */
    private long getTaskbarAutoHideTimeout() {
        return mAccessibilityManager.getRecommendedTimeoutMillis((int) NO_TOUCH_TIMEOUT_TO_STASH_MS,
                FLAG_CONTENT_CONTROLS);
    }

    private void onTaskbarTimeout(Alarm alarm) {
        if (mControllers.taskbarAutohideSuspendController.isSuspended()) {
            return;
        }
        updateAndAnimateTransientTaskbar(true);
    }

    @Override
    public void dumpLogs(String prefix, PrintWriter pw) {
        pw.println(prefix + "TaskbarStashController:");

        pw.println(prefix + "\tmStashedHeight=" + mStashedHeight);
        pw.println(prefix + "\tmUnstashedHeight=" + mUnstashedHeight);
        pw.println(prefix + "\tmIsStashed=" + mIsStashed);
        pw.println(prefix + "\tappliedState=" + getStateString(mStatePropertyHolder.mPrevFlags));
        pw.println(prefix + "\tmState=" + getStateString(mState));
        pw.println(prefix + "\tmIsSystemGestureInProgress=" + mIsSystemGestureInProgress);
        pw.println(prefix + "\tmIsImeShowing=" + mIsImeShowing);
        pw.println(prefix + "\tmIsImeSwitcherShowing=" + mIsImeSwitcherShowing);
    }

    private static String getStateString(int flags) {
        StringJoiner sj = new StringJoiner("|");
        appendFlag(sj, flags, FLAGS_IN_APP, "FLAG_IN_APP");
        appendFlag(sj, flags, FLAG_STASHED_IN_APP_MANUAL, "FLAG_STASHED_IN_APP_MANUAL");
        appendFlag(sj, flags, FLAG_STASHED_IN_APP_SYSUI, "FLAG_STASHED_IN_APP_SYSUI");
        appendFlag(sj, flags, FLAG_STASHED_IN_APP_SETUP, "FLAG_STASHED_IN_APP_SETUP");
        appendFlag(sj, flags, FLAG_STASHED_IN_APP_IME, "FLAG_STASHED_IN_APP_IME");
        appendFlag(sj, flags, FLAG_IN_STASHED_LAUNCHER_STATE, "FLAG_IN_STASHED_LAUNCHER_STATE");
        appendFlag(sj, flags, FLAG_STASHED_IN_TASKBAR_ALL_APPS, "FLAG_STASHED_IN_TASKBAR_ALL_APPS");
        appendFlag(sj, flags, FLAG_IN_SETUP, "FLAG_IN_SETUP");
        appendFlag(sj, flags, FLAG_STASHED_IN_APP_AUTO, "FLAG_STASHED_IN_APP_AUTO");
        appendFlag(sj, flags, FLAG_STASHED_SYSUI, "FLAG_STASHED_SYSUI");
        appendFlag(sj, flags, FLAG_STASHED_DEVICE_LOCKED, "FLAG_STASHED_DEVICE_LOCKED");
        return sj.toString();
    }

    private class StatePropertyHolder {
        private final IntPredicate mStashCondition;

        private boolean mIsStashed;
        private @StashAnimation int mLastStartedTransitionType = TRANSITION_DEFAULT;
        private int mPrevFlags;

        private long mLastUnlockTransitionTimeout = 0;

        StatePropertyHolder(IntPredicate stashCondition) {
            mStashCondition = stashCondition;
        }

        /**
         * Creates an animator (stored in mAnimator) which applies the latest state, potentially
         * creating a new animation (stored in mAnimator).
         * @param flags The latest flags to apply (see the top of this file).
         * @param duration The length of the animation.
         * @return mAnimator if mIsStashed changed, or {@code null} otherwise.
         */
        @Nullable
        public Animator createSetStateAnimator(int flags, long duration) {
            boolean isStashed = mStashCondition.test(flags);

            if (DEBUG) {
                String stateString = formatFlagChange(flags, mPrevFlags,
                        TaskbarStashController::getStateString);
                Log.d(TAG, "createSetStateAnimator: flags: " + stateString
                        + ", duration: " + duration
                        + ", isStashed: " + isStashed
                        + ", mIsStashed: " + mIsStashed);
            }

            int changedFlags = mPrevFlags ^ flags;
            if (mPrevFlags != flags) {
                onStateChangeApplied(changedFlags);
                mPrevFlags = flags;
            }

            boolean isUnlockTransition = hasAnyFlag(changedFlags, FLAG_STASHED_DEVICE_LOCKED)
                    && !hasAnyFlag(FLAG_STASHED_DEVICE_LOCKED);
            if (isUnlockTransition) {
                // the launcher might not be resumed at the time the device is considered
                // unlocked (when the keyguard goes away), but possibly shortly afterwards.
                // To play the unlock transition at the time the unstash animation actually happens,
                // this memoizes the state transition for UNLOCK_TRANSITION_MEMOIZATION_MS.
                mLastUnlockTransitionTimeout =
                        SystemClock.elapsedRealtime() + UNLOCK_TRANSITION_MEMOIZATION_MS;
            }

            @StashAnimation int animationType = computeTransitionType(changedFlags);

            // Allow re-starting animation if upgrading from default animation type, otherwise
            // stick with the already started transition.
            boolean transitionTypeChanged = mAnimator != null && mAnimator.isStarted()
                    && mLastStartedTransitionType == TRANSITION_DEFAULT
                    && animationType != TRANSITION_DEFAULT;

            if (mIsStashed != isStashed || transitionTypeChanged) {
                if (TestProtocol.sDebugTracing) {
                    Log.d(TestProtocol.TASKBAR_IN_APP_STATE, String.format(
                            "setState: mIsStashed=%b, isStashed=%b, "
                                    + "mAnimationType=%d, animationType=%d, duration=%d",
                            mIsStashed,
                            isStashed,
                            mLastStartedTransitionType,
                            animationType,
                            duration));
                }
                mIsStashed = isStashed;
                mLastStartedTransitionType = animationType;

                // This sets mAnimator.
                createAnimToIsStashed(mIsStashed, duration, animationType);
                return mAnimator;
            }
            return null;
        }

        private @StashAnimation int computeTransitionType(int changedFlags) {

            boolean hotseatHiddenDuringAppLaunch =
                    !mControllers.uiController.isHotseatIconOnTopWhenAligned()
                            && hasAnyFlag(changedFlags, FLAG_IN_APP);
            if (hotseatHiddenDuringAppLaunch) {
                // When launching an app from the all-apps drawer, the hotseat is hidden behind the
                // drawer. In this case, the navbar must just fade in, without a stash transition,
                // as the taskbar stash animation would otherwise be visible above the all-apps
                // drawer once the hotseat is detached.
                return TRANSITION_HANDLE_FADE;
            }

            boolean isUnlockTransition =
                    SystemClock.elapsedRealtime() < mLastUnlockTransitionTimeout;
            if (isUnlockTransition) {
                // When transitioning to unlocked device, the  hotseat will already be visible on
                // the homescreen, thus do not play an un-stash animation.
                // Keep isUnlockTransition in sync with its counterpart in
                // TaskbarLauncherStateController#onStateChangeApplied.
                return TRANSITION_HANDLE_FADE;
            }

            boolean homeToApp = hasAnyFlag(changedFlags, FLAG_IN_APP) && hasAnyFlag(FLAG_IN_APP);
            if (homeToApp) {
                return TRANSITION_HOME_TO_APP;
            }

            return TRANSITION_DEFAULT;
        }
    }
}<|MERGE_RESOLUTION|>--- conflicted
+++ resolved
@@ -34,8 +34,7 @@
 import static com.android.launcher3.util.FlagDebugUtils.formatFlagChange;
 import static com.android.systemui.shared.system.QuickStepContract.SYSUI_STATE_IME_SHOWING;
 import static com.android.systemui.shared.system.QuickStepContract.SYSUI_STATE_IME_SWITCHER_SHOWING;
-import static com.android.systemui.shared.system.QuickStepContract.SYSUI_STATE_NOTIFICATION_PANEL_EXPANDED;
-import static com.android.systemui.shared.system.QuickStepContract.SYSUI_STATE_QUICK_SETTINGS_EXPANDED;
+import static com.android.systemui.shared.system.QuickStepContract.SYSUI_STATE_NOTIFICATION_PANEL_VISIBLE;
 import static com.android.systemui.shared.system.QuickStepContract.SYSUI_STATE_SCREEN_PINNING;
 import static com.android.systemui.shared.system.QuickStepContract.SYSUI_STATE_STATUS_BAR_KEYGUARD_GOING_AWAY;
 
@@ -44,12 +43,8 @@
 import android.animation.AnimatorSet;
 import android.app.RemoteAction;
 import android.content.SharedPreferences;
-<<<<<<< HEAD
-import android.content.res.Resources;
-=======
 import android.graphics.drawable.Icon;
 import android.os.SystemClock;
->>>>>>> b3cb36e1
 import android.util.Log;
 import android.view.InsetsController;
 import android.view.View;
@@ -280,21 +275,9 @@
         mPrefs = LauncherPrefs.getPrefs(mActivity);
         mSystemUiProxy = SystemUiProxy.INSTANCE.get(activity);
         mAccessibilityManager = mActivity.getSystemService(AccessibilityManager.class);
-        if (isPhoneMode()) {
-            // DeviceProfile's taskbar vars aren't initialized w/ the flag off
-            Resources resources = mActivity.getResources();
-            boolean isTransientTaskbar = DisplayController.isTransientTaskbar(mActivity);
-            mUnstashedHeight = resources.getDimensionPixelSize(isTransientTaskbar
-                    ? R.dimen.transient_taskbar_size
-                    : R.dimen.taskbar_size);
-            mStashedHeight = resources.getDimensionPixelSize(isTransientTaskbar
-                    ? R.dimen.transient_taskbar_stashed_size
-                    : R.dimen.taskbar_stashed_size);
-        } else {
-            mUnstashedHeight = mActivity.getDeviceProfile().taskbarSize;
-            mStashedHeight = mActivity.getDeviceProfile().stashedTaskbarSize;
-        }
-
+
+        mUnstashedHeight = mActivity.getDeviceProfile().taskbarHeight;
+        mStashedHeight = mActivity.getDeviceProfile().stashedTaskbarHeight;
     }
 
     /**
@@ -475,12 +458,9 @@
      * Returns the height that taskbar will be touchable.
      */
     public int getTouchableHeight() {
-        int bottomMargin = 0;
-        if (DisplayController.isTransientTaskbar(mActivity)) {
-            bottomMargin = mActivity.getResources().getDimensionPixelSize(
-                    R.dimen.transient_taskbar_margin);
-        }
-        return mIsStashed ? mStashedHeight : (mUnstashedHeight + bottomMargin);
+        return mIsStashed
+                ? mStashedHeight
+                : (mUnstashedHeight + mActivity.getDeviceProfile().taskbarBottomMargin);
     }
 
     /**
@@ -661,17 +641,6 @@
             return;
         }
 
-<<<<<<< HEAD
-        // If Hotseat is not the top element during animation to/from Launcher, fade in/out a
-        // already stashed Taskbar.
-        boolean hotseatTopElement = mControllers.uiController.isHotseatIconOnTopWhenAligned()
-                || !hasAnyFlag(changedFlags, FLAG_IN_APP);
-        // If transitioning between locked/unlocked device, do not play a stash animation.
-        boolean unLockedTransition = hasAnyFlag(changedFlags, FLAG_STASHED_DEVICE_LOCKED);
-        boolean skipStashAnimation = !hotseatTopElement || unLockedTransition;
-
-=======
->>>>>>> b3cb36e1
         if (isTransientTaskbar) {
             createTransientAnimToIsStashed(mAnimator, isStashed, duration, animationType);
         } else {
@@ -694,7 +663,11 @@
                 if (!mIsStashed) {
                     tryStartTaskbarTimeout();
                 }
-                mControllers.taskbarViewController.announceForAccessibility();
+
+                // only announce if we are actually animating
+                if (duration > 0 && isInApp()) {
+                    mControllers.taskbarViewController.announceForAccessibility();
+                }
             }
         });
     }
@@ -1001,19 +974,13 @@
         long startDelay = 0;
 
         updateStateForFlag(FLAG_STASHED_IN_APP_SYSUI, hasAnyFlag(systemUiStateFlags,
-                SYSUI_STATE_QUICK_SETTINGS_EXPANDED
-                        | SYSUI_STATE_NOTIFICATION_PANEL_EXPANDED));
+                SYSUI_STATE_NOTIFICATION_PANEL_VISIBLE));
         updateStateForFlag(FLAG_STASHED_SYSUI,
                 hasAnyFlag(systemUiStateFlags, SYSUI_STATE_SCREEN_PINNING));
-<<<<<<< HEAD
-        updateStateForFlag(FLAG_STASHED_DEVICE_LOCKED,
-                hasAnyFlag(systemUiStateFlags, MASK_ANY_SYSUI_LOCKED));
-=======
 
         boolean isLocked = hasAnyFlag(systemUiStateFlags, MASK_ANY_SYSUI_LOCKED)
                 && !hasAnyFlag(systemUiStateFlags, SYSUI_STATE_STATUS_BAR_KEYGUARD_GOING_AWAY);
         updateStateForFlag(FLAG_STASHED_DEVICE_LOCKED, isLocked);
->>>>>>> b3cb36e1
 
         // Only update FLAG_STASHED_IN_APP_IME when system gesture is not in progress.
         mIsImeShowing = hasAnyFlag(systemUiStateFlags, SYSUI_STATE_IME_SHOWING);
