/*
 * Copyright (C) 2022 The Android Open Source Project
 *
 * Licensed under the Apache License, Version 2.0 (the "License");
 * you may not use this file except in compliance with the License.
 * You may obtain a copy of the License at
 *
 *      http://www.apache.org/licenses/LICENSE-2.0
 *
 * Unless required by applicable law or agreed to in writing, software
 * distributed under the License is distributed on an "AS IS" BASIS,
 * WITHOUT WARRANTIES OR CONDITIONS OF ANY KIND, either express or implied.
 * See the License for the specific language governing permissions and
 * limitations under the License.
 */
package com.android.launcher3.taskbar;

import static com.android.launcher3.anim.AnimatedFloat.VALUE;
import static com.android.launcher3.anim.AnimatorListeners.forEndCallback;

import android.animation.Animator;
import android.animation.AnimatorListenerAdapter;
import android.animation.ObjectAnimator;
import android.animation.ValueAnimator;

import androidx.annotation.Nullable;
import androidx.dynamicanimation.animation.SpringForce;

import com.android.launcher3.anim.AnimatedFloat;
import com.android.launcher3.anim.Interpolators;
import com.android.launcher3.anim.SpringAnimationBuilder;
import com.android.launcher3.util.DisplayController;

import java.io.PrintWriter;

/**
 * Class responsible for translating the transient taskbar UI during a swipe gesture.
 *
 * The translation is controlled, in priority order:
 * - animation to home
 * - a spring animation
 * - controlled by user
 *
 * The spring animation will play start once the user lets go or when user pauses to go to overview.
 * When the user goes home, the stash animation will play.
 */
public class TaskbarTranslationController implements TaskbarControllers.LoggableTaskbarController {

    private final TaskbarActivityContext mContext;
    private TaskbarControllers mControllers;
    private final AnimatedFloat mTranslationYForSwipe = new AnimatedFloat(
            this::updateTranslationYForSwipe);

    private boolean mHasSprungOnceThisGesture;
    private @Nullable ValueAnimator mSpringBounce;
    private boolean mGestureEnded;
    private boolean mGestureInProgress;
    private boolean mAnimationToHomeRunning;

    private final boolean mIsTransientTaskbar;

    private final TransitionCallback mCallback;

    public TaskbarTranslationController(TaskbarActivityContext context) {
        mContext = context;
        mIsTransientTaskbar = DisplayController.isTransientTaskbar(mContext);
        mCallback = new TransitionCallback();
    }

    /**
     * Initialization method.
     */
    public void init(TaskbarControllers controllers) {
        mControllers = controllers;
    }

    /**
     * Called to cancel any existing animations.
     */
    public void cancelSpringIfExists() {
        if (mSpringBounce != null) {
            mSpringBounce.cancel();
            mSpringBounce = null;
        }
    }

    private void updateTranslationYForSwipe() {
        if (!mIsTransientTaskbar) {
            return;
        }

        float transY = mTranslationYForSwipe.value;
        mControllers.stashedHandleViewController.setTranslationYForSwipe(transY);
        mControllers.taskbarViewController.setTranslationYForSwipe(transY);
        mControllers.taskbarDragLayerController.setTranslationYForSwipe(transY);
    }

    /**
     * Starts a spring aniamtion to set the views back to the resting state.
     */
    public void startSpring() {
        if (mHasSprungOnceThisGesture || mAnimationToHomeRunning) {
            return;
        }
        mSpringBounce = new SpringAnimationBuilder(mContext)
                .setStartValue(mTranslationYForSwipe.value)
                .setEndValue(0)
                .setDampingRatio(SpringForce.DAMPING_RATIO_MEDIUM_BOUNCY)
                .setStiffness(SpringForce.STIFFNESS_LOW)
                .build(mTranslationYForSwipe, VALUE);
        mSpringBounce.addListener(forEndCallback(() -> {
            if (!mGestureEnded) {
                return;
            }
            reset();
            if (mControllers.taskbarStashController.isInApp()
                    && mControllers.taskbarStashController.isTaskbarVisibleAndNotStashing()) {
                mControllers.taskbarEduTooltipController.maybeShowFeaturesEdu();
            }
        }));
        mSpringBounce.start();
        mHasSprungOnceThisGesture = true;
    }

    private void reset() {
        mGestureEnded = false;
        mGestureInProgress = false;
        mHasSprungOnceThisGesture = false;
    }

    /**
     * Returns a callback to help monitor the swipe gesture.
     */
    public TransitionCallback getTransitionCallback() {
        return mCallback;
    }

    /**
<<<<<<< HEAD
=======
     * Returns {@code true} if we should reset the animation back to zero.
     *
     * Returns {@code false} if there is a gesture in progress, or if we are already animating
     * to 0 within the specified duration.
     */
    public boolean shouldResetBackToZero(long duration) {
        if (mGestureInProgress) {
            return false;
        }
        if (mSpringBounce != null && mSpringBounce.isRunning()) {
            long springDuration = mSpringBounce.getDuration();
            long current = mSpringBounce.getCurrentPlayTime();
            return (springDuration - current >= duration);
        }
        if (mTranslationYForSwipe.isAnimatingToValue(0)) {
            return mTranslationYForSwipe.getRemainingTime() >= duration;
        }
        return true;
    }

    /**
>>>>>>> b3cb36e1
     * Returns an animation to reset the taskbar translation to {@code 0}.
     */
    public ObjectAnimator createAnimToResetTranslation(long duration) {
        ObjectAnimator animator = mTranslationYForSwipe.animateToValue(0);
        animator.setInterpolator(Interpolators.LINEAR);
        animator.setDuration(duration);
        animator.addListener(new AnimatorListenerAdapter() {
            @Override
            public void onAnimationStart(Animator animation) {
                cancelSpringIfExists();
                reset();
                mAnimationToHomeRunning = true;
            }

            @Override
            public void onAnimationEnd(Animator animation) {
                mAnimationToHomeRunning = false;
                reset();
            }
        });
        return animator;
    }

    /**
     * Helper class to communicate to/from  the input consumer.
     */
    public class TransitionCallback {

        /**
         * Clears any existing animations so that user
         * can take control over the movement of the taskbaer.
         */
        public void onActionDown() {
            if (mAnimationToHomeRunning) {
                mTranslationYForSwipe.cancelAnimation();
            }
            mAnimationToHomeRunning = false;
            cancelSpringIfExists();
            reset();
            mGestureInProgress = true;
        }
        /**
         * Called when there is movement to move the taskbar.
         */
        public void onActionMove(float dY) {
            if (mAnimationToHomeRunning
                    || (mHasSprungOnceThisGesture && !mGestureEnded)) {
                return;
            }

            mTranslationYForSwipe.updateValue(dY);
        }

        /**
         * Called when swipe gesture has ended.
         */
        public void onActionEnd() {
            if (mHasSprungOnceThisGesture) {
                reset();
            } else {
                mGestureEnded = true;
                startSpring();
            }
            mGestureInProgress = false;
        }
    }

    @Override
    public void dumpLogs(String prefix, PrintWriter pw) {
        pw.println(prefix + "TaskbarTranslationController:");

        pw.println(prefix + "\tmTranslationYForSwipe=" + mTranslationYForSwipe.value);
        pw.println(prefix + "\tmHasSprungOnceThisGesture=" + mHasSprungOnceThisGesture);
        pw.println(prefix + "\tmAnimationToHomeRunning=" + mAnimationToHomeRunning);
        pw.println(prefix + "\tmGestureEnded=" + mGestureEnded);
        pw.println(prefix + "\tmGestureInProgress=" + mGestureInProgress);
        pw.println(prefix + "\tmSpringBounce is running=" + (mSpringBounce != null
                && mSpringBounce.isRunning()));
    }
}
<|MERGE_RESOLUTION|>--- conflicted
+++ resolved
@@ -136,8 +136,6 @@
     }
 
     /**
-<<<<<<< HEAD
-=======
      * Returns {@code true} if we should reset the animation back to zero.
      *
      * Returns {@code false} if there is a gesture in progress, or if we are already animating
@@ -159,7 +157,6 @@
     }
 
     /**
->>>>>>> b3cb36e1
      * Returns an animation to reset the taskbar translation to {@code 0}.
      */
     public ObjectAnimator createAnimToResetTranslation(long duration) {
