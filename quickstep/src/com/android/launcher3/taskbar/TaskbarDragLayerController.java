--- conflicted
+++ resolved
@@ -18,15 +18,12 @@
 import android.content.res.Resources;
 import android.graphics.Point;
 import android.graphics.Rect;
-import android.view.MotionEvent;
 import android.view.ViewTreeObserver;
 
 import com.android.launcher3.DeviceProfile;
 import com.android.launcher3.R;
 import com.android.launcher3.anim.AnimatedFloat;
-import com.android.launcher3.testing.shared.ResourceUtils;
 import com.android.launcher3.util.DimensionUtils;
-import com.android.launcher3.util.DisplayController;
 import com.android.launcher3.util.TouchController;
 
 import java.io.PrintWriter;
@@ -40,7 +37,6 @@
     private final TaskbarActivityContext mActivity;
     private final TaskbarDragLayer mTaskbarDragLayer;
     private final int mFolderMargin;
-    private float mGestureHeightYThreshold;
 
     // Alpha properties for taskbar background.
     private final AnimatedFloat mBgTaskbar = new AnimatedFloat(this::updateBackgroundAlpha);
@@ -63,6 +59,7 @@
 
     // Initialized in init.
     private TaskbarControllers mControllers;
+    private TaskbarStashViaTouchController mTaskbarStashViaTouchController;
     private AnimatedFloat mOnBackgroundNavButtonColorIntensity;
 
     private float mLastSetBackgroundAlpha;
@@ -73,11 +70,11 @@
         mTaskbarDragLayer = taskbarDragLayer;
         final Resources resources = mTaskbarDragLayer.getResources();
         mFolderMargin = resources.getDimensionPixelSize(R.dimen.taskbar_folder_margin);
-        updateGestureHeight();
     }
 
     public void init(TaskbarControllers controllers) {
         mControllers = controllers;
+        mTaskbarStashViaTouchController = new TaskbarStashViaTouchController(mControllers);
         mTaskbarDragLayer.init(new TaskbarDragLayerCallbacks());
 
         mOnBackgroundNavButtonColorIntensity = mControllers.navbarButtonsViewController
@@ -104,7 +101,7 @@
      */
     public Rect getFolderBoundingBox() {
         Rect boundingBox = new Rect(0, 0, mTaskbarDragLayer.getWidth(),
-                mTaskbarDragLayer.getHeight() - mActivity.getDeviceProfile().taskbarSize);
+                mTaskbarDragLayer.getHeight() - mActivity.getDeviceProfile().taskbarHeight);
         boundingBox.inset(mFolderMargin, mFolderMargin);
         return boundingBox;
     }
@@ -137,22 +134,15 @@
         return mBgOffset;
     }
 
-<<<<<<< HEAD
-    private void updateGestureHeight() {
-        int gestureHeight = ResourceUtils.getNavbarSize(ResourceUtils.NAVBAR_BOTTOM_GESTURE_SIZE,
-                mActivity.getResources());
-        mGestureHeightYThreshold = mActivity.getDeviceProfile().heightPx - gestureHeight;
-=======
     public AnimatedFloat getTaskbarAlpha() {
         return mTaskbarAlpha;
->>>>>>> b3cb36e1
     }
 
     /**
      * Make updates when configuration changes.
      */
     public void onConfigurationChanged() {
-        updateGestureHeight();
+        mTaskbarStashViaTouchController.updateGestureHeight();
     }
 
     private void updateBackgroundAlpha() {
@@ -206,6 +196,15 @@
     private void updateOnBackgroundNavButtonColorIntensity() {
         mOnBackgroundNavButtonColorIntensity.updateValue(
                 mLastSetBackgroundAlpha * (1 - mBgOffset.value));
+    }
+
+    /**
+     * Sets the width percentage to inset the transient taskbar's background from the left and from
+     * the right.
+     */
+    public void setBackgroundHorizontalInsets(float insetPercentage) {
+        mTaskbarDragLayer.setBackgroundHorizontalInsets(insetPercentage);
+
     }
 
     @Override
@@ -230,45 +229,12 @@
      */
     public class TaskbarDragLayerCallbacks {
 
-        private final int[] mTempOutLocation = new int[2];
-
         /**
          * Called to update the touchable insets.
          * @see ViewTreeObserver.InternalInsetsInfo#setTouchableInsets(int)
          */
         public void updateInsetsTouchability(ViewTreeObserver.InternalInsetsInfo insetsInfo) {
             mControllers.taskbarInsetsController.updateInsetsTouchability(insetsInfo);
-        }
-
-        /**
-         * Listens to TaskbarDragLayer touch events and responds accordingly.
-         */
-        public void tryStashBasedOnMotionEvent(MotionEvent ev) {
-            if (!DisplayController.isTransientTaskbar(mActivity)) {
-                return;
-            }
-            if (mControllers.taskbarStashController.isStashed()) {
-                return;
-            }
-
-            boolean stashTaskbar = false;
-
-            MotionEvent screenCoordinates = MotionEvent.obtain(ev);
-            if (ev.getAction() == MotionEvent.ACTION_OUTSIDE) {
-                stashTaskbar = true;
-            } else if (ev.getAction() == MotionEvent.ACTION_DOWN) {
-                mTaskbarDragLayer.getLocationOnScreen(mTempOutLocation);
-                screenCoordinates.offsetLocation(mTempOutLocation[0], mTempOutLocation[1]);
-
-                if (!mControllers.taskbarViewController.isEventOverAnyItem(screenCoordinates)
-                        && screenCoordinates.getY() < mGestureHeightYThreshold) {
-                    stashTaskbar = true;
-                }
-            }
-
-            if (stashTaskbar) {
-                mControllers.taskbarStashController.updateAndAnimateTransientTaskbar(true);
-            }
         }
 
         /**
@@ -292,7 +258,7 @@
                         deviceProfile.getDisplayInfo().currentSize.y :
                         taskbarDimensions.y;
             } else {
-                return deviceProfile.taskbarSize;
+                return deviceProfile.taskbarHeight;
             }
         }
 
@@ -300,9 +266,12 @@
          * Returns touch controllers.
          */
         public TouchController[] getTouchControllers() {
-            return new TouchController[]{mActivity.getDragController(),
+            return new TouchController[] {
+                    mActivity.getDragController(),
                     mControllers.taskbarForceVisibleImmersiveController,
-                    mControllers.navbarButtonsViewController.getTouchController()};
+                    mControllers.navbarButtonsViewController.getTouchController(),
+                    mTaskbarStashViaTouchController,
+            };
         }
     }
 }