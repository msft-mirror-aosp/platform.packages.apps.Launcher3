--- conflicted
+++ resolved
@@ -18,12 +18,12 @@
 
 import android.content.Context;
 
-import com.android.launcher3.BaseDraggingActivity;
-import com.android.launcher3.allapps.AllAppsGridAdapter.AdapterItem;
+import com.android.launcher3.allapps.BaseAllAppsAdapter.AdapterItem;
 import com.android.launcher3.config.FeatureFlags;
 import com.android.launcher3.model.data.AppInfo;
 import com.android.launcher3.util.ItemInfoMatcher;
 import com.android.launcher3.util.LabelComparator;
+import com.android.launcher3.views.ActivityContext;
 
 import java.util.ArrayList;
 import java.util.Collections;
@@ -35,8 +35,11 @@
 
 /**
  * The alphabetically sorted list of applications.
+ *
+ * @param <T> Type of context inflating this view.
  */
-public class AlphabeticalAppsList implements AllAppsStore.OnUpdateListener {
+public class AlphabeticalAppsList<T extends Context & ActivityContext> implements
+        AllAppsStore.OnUpdateListener {
 
     public static final String TAG = "AlphabeticalAppsList";
 
@@ -64,7 +67,7 @@
     }
 
 
-    private final BaseDraggingActivity mLauncher;
+    private final T mActivityContext;
 
     // The set of apps from the system
     private final List<AppInfo> mApps = new ArrayList<>();
@@ -78,8 +81,8 @@
     private final List<FastScrollSectionInfo> mFastScrollerSections = new ArrayList<>();
 
     // The of ordered component names as a result of a search query
-    private ArrayList<AdapterItem> mSearchResults;
-    private AllAppsGridAdapter mAdapter;
+    private final ArrayList<AdapterItem> mSearchResults = new ArrayList<>();
+    private BaseAllAppsAdapter<T> mAdapter;
     private AppInfoComparator mAppNameComparator;
     private final int mNumAppsPerRowAllApps;
     private int mNumAppRowsInAdapter;
@@ -88,14 +91,10 @@
     public AlphabeticalAppsList(Context context, AllAppsStore appsStore,
             WorkAdapterProvider adapterProvider) {
         mAllAppsStore = appsStore;
-        mLauncher = BaseDraggingActivity.fromContext(context);
+        mActivityContext = ActivityContext.lookupContext(context);
         mAppNameComparator = new AppInfoComparator(context);
         mWorkAdapterProvider = adapterProvider;
-<<<<<<< HEAD
-        mNumAppsPerRow = mLauncher.getDeviceProfile().inv.numColumns;
-=======
         mNumAppsPerRowAllApps = mActivityContext.getDeviceProfile().inv.numAllAppsColumns;
->>>>>>> 286dd249
         mAllAppsStore.addUpdateListener(this);
     }
 
@@ -107,7 +106,7 @@
     /**
      * Sets the adapter to notify when this dataset changes.
      */
-    public void setAdapter(AllAppsGridAdapter adapter) {
+    public void setAdapter(BaseAllAppsAdapter<T> adapter) {
         mAdapter = adapter;
     }
 
@@ -172,30 +171,33 @@
      * Returns whether there are is a filter set.
      */
     public boolean hasFilter() {
-        return (mSearchResults != null);
+        return !mSearchResults.isEmpty();
     }
 
     /**
      * Returns whether there are no filtered results.
      */
     public boolean hasNoFilteredResults() {
-        return (mSearchResults != null) && mAccessibilityResultsCount == 0;
+        return hasFilter() && mAccessibilityResultsCount == 0;
     }
 
     /**
      * Sets results list for search
      */
     public boolean setSearchResults(ArrayList<AdapterItem> results) {
-        if (!Objects.equals(results, mSearchResults)) {
-            mSearchResults = results;
-            updateAdapterItems();
-            return true;
-        }
-        return false;
+        if (Objects.equals(results, mSearchResults)) {
+            return false;
+        }
+        mSearchResults.clear();
+        if (results != null) {
+            mSearchResults.addAll(results);
+        }
+        updateAdapterItems();
+        return true;
     }
 
     public boolean appendSearchResults(ArrayList<AdapterItem> results) {
-        if (mSearchResults != null && results != null && results.size() > 0) {
+        if (hasFilter() && results != null && results.size() > 0) {
             updateSearchAdapterItems(results, mSearchResults.size());
             refreshRecyclerView();
             return true;
@@ -233,7 +235,7 @@
 
         // As a special case for some languages (currently only Simplified Chinese), we may need to
         // coalesce sections
-        Locale curLocale = mLauncher.getResources().getConfiguration().locale;
+        Locale curLocale = mActivityContext.getResources().getConfiguration().locale;
         boolean localeRequiresSectionSorting = curLocale.equals(Locale.SIMPLIFIED_CHINESE);
         if (localeRequiresSectionSorting) {
             // Compute the section headers. We use a TreeMap with the section name comparator to
@@ -260,7 +262,7 @@
         }
 
         // Recompose the set of adapter items from the current set of apps
-        if (mSearchResults == null) {
+        if (mSearchResults.isEmpty()) {
             updateAdapterItems();
         }
     }
