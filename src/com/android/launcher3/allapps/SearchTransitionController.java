--- conflicted
+++ resolved
@@ -38,10 +38,7 @@
 import com.android.launcher3.BubbleTextView;
 import com.android.launcher3.R;
 import com.android.launcher3.Utilities;
-<<<<<<< HEAD
-=======
 import com.android.launcher3.config.FeatureFlags;
->>>>>>> 2c34cba0
 import com.android.launcher3.model.data.ItemInfo;
 
 /** Coordinates the transition between Search and A-Z in All Apps. */
@@ -191,23 +188,6 @@
                 top = searchResultView.getTop();
             }
 
-<<<<<<< HEAD
-            if (searchResultView instanceof BubbleTextView
-                    && searchResultView.getTag() instanceof ItemInfo
-                    && ((ItemInfo) searchResultView.getTag()).itemType == ITEM_TYPE_APPLICATION) {
-                // The first app icon will set appRowHeight, which will also contribute to
-                // totalHeight. Additional app icons should remove the appRowHeight to remain in
-                // the same row as the first app.
-                searchResultView.setY(top + totalHeight - appRowHeight);
-                if (appRowHeight == 0) {
-                    appRowHeight = searchResultView.getHeight();
-                    totalHeight += appRowHeight;
-                }
-                // Don't scale/fade app row.
-                searchResultView.setScaleY(1);
-                searchResultView.setAlpha(1);
-                continue;
-=======
             int adapterPosition = searchRecyclerView.getChildAdapterPosition(searchResultView);
             int spanIndex = getSpanIndex(searchRecyclerView, adapterPosition);
             appRowComplete |= appRowHeight > 0 && spanIndex == 0;
@@ -242,7 +222,6 @@
                         startBackgroundFadeProgress, endBackgroundFadeProgress);
 
                 numSearchResultsAnimated++;
->>>>>>> 2c34cba0
             }
 
             Drawable background = searchResultView.getBackground();
