--- conflicted
+++ resolved
@@ -51,8 +51,6 @@
             ViewGroup parent, int viewType);
 
     /**
-<<<<<<< HEAD
-=======
      * Returns supported item per row combinations supported
      */
     public int[] getSupportedItemsPerRowArray() {
@@ -60,11 +58,10 @@
     }
 
     /**
->>>>>>> 41475b58
      * Returns how many cells a view should span
      */
-    public int getGridSpanSize(int viewType, int appsPerRow) {
-        return appsPerRow * AllAppsGridAdapter.SPAN_MULTIPLIER;
+    public int getItemsPerRow(int viewType, int appsPerRow) {
+        return appsPerRow;
     }
 
     /**
