--- conflicted
+++ resolved
@@ -33,11 +33,7 @@
 import android.os.IBinder.DeathRecipient;
 import android.os.Message;
 import android.os.Messenger;
-<<<<<<< HEAD
-import android.util.ArrayMap;
-=======
 import android.text.TextUtils;
->>>>>>> abc4b6a1
 import android.util.Log;
 
 import com.android.launcher3.InvariantDeviceProfile;
@@ -95,13 +91,11 @@
     private static final String KEY_SURFACE_PACKAGE = "surface_package";
     private static final String KEY_CALLBACK = "callback";
     public static final String KEY_HIDE_BOTTOM_ROW = "hide_bottom_row";
+    public static final String KEY_GRID_NAME = "grid_name";
 
     private static final int MESSAGE_ID_UPDATE_PREVIEW = 1337;
-<<<<<<< HEAD
-=======
     private static final int MESSAGE_ID_UPDATE_GRID = 7414;
     private static final int MESSAGE_ID_UPDATE_COLOR = 856;
->>>>>>> abc4b6a1
 
     // Set of all active previews used to track duplicate memory allocations
     private final Set<PreviewLifecycleObserver> mActivePreviews =
@@ -285,12 +279,6 @@
             if (destroyed) {
                 return true;
             }
-<<<<<<< HEAD
-            if (message.what == MESSAGE_ID_UPDATE_PREVIEW) {
-                renderer.hideBottomRow(message.getData().getBoolean(KEY_HIDE_BOTTOM_ROW));
-            } else {
-                destroyObserver(this);
-=======
 
             switch (message.what) {
                 case MESSAGE_ID_UPDATE_PREVIEW:
@@ -312,8 +300,8 @@
                     Log.d(TAG, "Unknown preview command: " + message.what + ", destroying preview");
                     MAIN_EXECUTOR.execute(lifeCycleTracker::executeAllAndDestroy);
                     break;
->>>>>>> abc4b6a1
-            }
+            }
+
             return true;
         }
 
