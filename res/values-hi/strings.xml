--- conflicted
+++ resolved
@@ -37,8 +37,8 @@
     <string name="widget_dims_format" msgid="2370757736025621599">"%1$d × %2$d"</string>
     <string name="widget_accessible_dims_format" msgid="3640149169885301790">"%1$d चौड़ाई गुणा %2$d ऊंचाई"</string>
     <string name="widget_preview_context_description" msgid="9045841361655787574">"<xliff:g id="WIDGET_NAME">%1$s</xliff:g> विजेट"</string>
-    <string name="add_item_request_drag_hint" msgid="5653291305078645405">"होम स्क्रीन पर यहां-वहां ले जाने के लिए विजेट को दबाकर रखें"</string>
-    <string name="add_to_home_screen" msgid="8631549138215492708">"होम स्क्रीन पर जोड़ें"</string>
+    <string name="add_item_request_drag_hint" msgid="8730547755622776606">"होम स्क्रीन पर इधर-उधर ले जाने के लिए, विजेट को दबाकर रखें"</string>
+    <string name="add_to_home_screen" msgid="9168649446635919791">"होम स्क्रीन पर जोड़ें"</string>
     <string name="added_to_home_screen_accessibility_text" msgid="4451545765448884415">"<xliff:g id="WIDGET_NAME">%1$s</xliff:g> विजेट को होम स्क्रीन पर जोड़ा गया"</string>
     <string name="widgets_count" msgid="6467746476364652096">"{count,plural, =1{# विजेट}one{# विजेट}other{# विजेट}}"</string>
     <string name="shortcuts_count" msgid="8471715556199592381">"{count,plural, =1{# शॉर्टकट}one{# शॉर्टकट}other{# शॉर्टकट}}"</string>
@@ -52,11 +52,7 @@
     <string name="widgets_full_sheet_work_tab" msgid="3767150027110633765">"ऑफ़िस"</string>
     <string name="widget_category_conversations" msgid="8894438636213590446">"बातचीत"</string>
     <string name="widget_education_header" msgid="4874760613775913787">"काम की जानकारी आसानी से पाएं"</string>
-<<<<<<< HEAD
-    <string name="widget_education_content" msgid="745542879510751525">"ऐप्लिकेशन को खोले बिना उनकी जानकारी पाने के लिए, आप होम स्क्रीन पर विजेट जोड़ सकते हैं"</string>
-=======
     <string name="widget_education_content" msgid="1731667670753497052">"ऐप्लिकेशन को खोले बिना उनकी जानकारी पाने के लिए, होम स्क्रीन पर विजेट जोड़े जा सकते हैं"</string>
->>>>>>> 21ea6828
     <string name="reconfigurable_widget_education_tip" msgid="6336962690888067057">"विजेट की सेटिंग में बदलाव करने के लिए टैप करें"</string>
     <string name="widget_education_close_button" msgid="8676165703104836580">"ठीक है"</string>
     <string name="widget_reconfigure_button_content_description" msgid="8811472721881205250">"विजेट की सेटिंग में बदलाव करें"</string>
@@ -69,7 +65,7 @@
     <string name="notifications_header" msgid="1404149926117359025">"सूचनाएं"</string>
     <string name="long_press_shortcut_to_add" msgid="5405328730817637737">"किसी शॉर्टकट को एक से दूसरी जगह ले जाने के लिए, उसे दबाकर रखें."</string>
     <string name="long_accessible_way_to_add_shortcut" msgid="2199537273817090740">"किसी शॉर्टकट को एक से दूसरी जगह ले जाने के लिए, उस पर दो बार टैप करके दबाकर रखें या पसंद के मुताबिक कार्रवाइयां इस्तेमाल करें."</string>
-    <string name="out_of_space" msgid="6692471482459245734">"इस होम स्क्रीन पर जगह खाली नहीं है"</string>
+    <string name="out_of_space" msgid="6455557115204099579">"इस होम स्क्रीन पर जगह खाली नहीं है"</string>
     <string name="hotseat_out_of_space" msgid="7448809638125333693">"पसंदीदा ट्रे में और जगह नहीं है"</string>
     <string name="all_apps_button_label" msgid="8130441508702294465">"ऐप्लिकेशन सूची"</string>
     <string name="all_apps_search_results" msgid="5889367432531296759">"खोज के नतीजे"</string>
@@ -83,10 +79,10 @@
     <string name="pin_prediction" msgid="4196423321649756498">"सुझाए गए ऐप्लिकेशन को पिन करें"</string>
     <string name="permlab_install_shortcut" msgid="5632423390354674437">"शॉर्टकट इंस्‍टॉल करें"</string>
     <string name="permdesc_install_shortcut" msgid="923466509822011139">"ऐप को उपयोगकर्ता के हस्‍तक्षेप के बिना शॉर्टकट जोड़ने देती है."</string>
-    <string name="permlab_read_settings" msgid="1941457408239617576">"होम पेज की सेटिंग और शॉर्टकट पढ़ें"</string>
-    <string name="permdesc_read_settings" msgid="5833423719057558387">"ऐप्लिकेशन को होम पेज में सेटिंग और शॉर्टकट पढ़ने देती है."</string>
-    <string name="permlab_write_settings" msgid="3574213698004620587">"होम पेज की सेटिंग और शॉर्टकट लिखें"</string>
-    <string name="permdesc_write_settings" msgid="5440712911516509985">"ऐप्लिकेशन को होम पेज में सेटिंग और शॉर्टकट बदलने देती है."</string>
+    <string name="permlab_read_settings" msgid="5136500343007704955">"होम स्क्रीन की सेटिंग और शॉर्टकट पढ़ने की अनुमति"</string>
+    <string name="permdesc_read_settings" msgid="4208061150510996676">"इससे ऐप्लिकेशन, होम स्क्रीन की सेटिंग और शॉर्टकट पढ़ पाएगा."</string>
+    <string name="permlab_write_settings" msgid="4820028712156303762">"होम स्क्रीन की सेटिंग और शॉर्टकट में बदलाव करने की अनुमति"</string>
+    <string name="permdesc_write_settings" msgid="726859348127868466">"इससे ऐप्लिकेशन, होम स्क्रीन की सेटिंग और शॉर्टकट बदल पाएगा."</string>
     <string name="msg_no_phone_permission" msgid="9208659281529857371">"<xliff:g id="APP_NAME">%1$s</xliff:g> को फ़ोन कॉल करने की अनुमति नहीं है"</string>
     <string name="gadget_error_text" msgid="740356548025791839">"विजेट को लोड नहीं किया जा सका"</string>
     <string name="gadget_setup_text" msgid="8348374825537681407">"विजेट की सेटिंग"</string>
@@ -109,7 +105,7 @@
     <string name="styles_wallpaper_button_text" msgid="8216961355289236794">"वॉलपेपर और स्टाइल"</string>
     <string name="settings_button_text" msgid="8873672322605444408">"होम पेज की सेटिंग"</string>
     <string name="msg_disabled_by_admin" msgid="6898038085516271325">"आपके एडमिन ने बंद किया हुआ है"</string>
-    <string name="allow_rotation_title" msgid="7728578836261442095">"होमस्क्रीन घुमाने की अनुमति दें"</string>
+    <string name="allow_rotation_title" msgid="7222049633713050106">"होम स्क्रीन घुमाने की अनुमति दें"</string>
     <string name="allow_rotation_desc" msgid="8662546029078692509">"फ़ोन घुुमाए जाने पर"</string>
     <string name="notification_dots_title" msgid="9062440428204120317">"सूचनाएं बताने वाला डॉट"</string>
     <string name="notification_dots_desc_on" msgid="1679848116452218908">"चालू है"</string>
@@ -118,7 +114,7 @@
     <string name="msg_missing_notification_access" msgid="281113995110910548">"सूचना बिंदु दिखाने के लिए, <xliff:g id="NAME">%1$s</xliff:g> के ऐप्लिकेशन सूचना चालू करें"</string>
     <string name="title_change_settings" msgid="1376365968844349552">"सेटिंग बदलें"</string>
     <string name="notification_dots_service_title" msgid="4284221181793592871">"नई सूचनाएं बताने वाला गोल निशान दिखाएं"</string>
-    <string name="auto_add_shortcuts_label" msgid="3698776050751790653">"होम स्क्रीन पर ऐप्लिकेशन के आइकॉन जोड़ें"</string>
+    <string name="auto_add_shortcuts_label" msgid="4926805029653694105">"होम स्क्रीन पर ऐप्लिकेशन के आइकॉन जोड़ें"</string>
     <string name="auto_add_shortcuts_description" msgid="7117251166066978730">"नए ऐप्लिकेशन के लिए"</string>
     <string name="package_state_unknown" msgid="7592128424511031410">"अज्ञात"</string>
     <string name="abandoned_clean_this" msgid="7610119707847920412">"निकालें"</string>
@@ -134,7 +130,7 @@
     <string name="dialog_remove" msgid="6510806469849709407">"हटाएं"</string>
     <string name="widgets_list" msgid="796804551140113767">"विजेट की सूची"</string>
     <string name="widgets_list_closed" msgid="6141506579418771922">"विजेट की सूची बंद हो गई है"</string>
-    <string name="action_add_to_workspace" msgid="8902165848117513641">"होम स्‍क्रीन में जोड़ें"</string>
+    <string name="action_add_to_workspace" msgid="215894119683164916">"होम स्क्रीन पर जोड़ें"</string>
     <string name="action_move_here" msgid="2170188780612570250">"आइटम यहां ले जाएं"</string>
     <string name="item_added_to_workspace" msgid="4211073925752213539">"होम स्क्रीन में आइटम जोड़ा गया"</string>
     <string name="item_removed" msgid="851119963877842327">"आइटम हटाया गया"</string>
@@ -149,7 +145,7 @@
     <string name="added_to_folder" msgid="4793259502305558003">"आइटम फ़ोल्डर में जोड़ा गया"</string>
     <string name="create_folder_with" msgid="4050141361160214248">"इसके साथ फ़ोल्डर बनाएं: <xliff:g id="NAME">%1$s</xliff:g>"</string>
     <string name="folder_created" msgid="6409794597405184510">"फ़ोल्डर बनाया गया"</string>
-    <string name="action_move_to_workspace" msgid="1603837886334246317">"होम स्क्रीन पर ले जाएं"</string>
+    <string name="action_move_to_workspace" msgid="39528912300293768">"होम स्क्रीन पर ले जाएं"</string>
     <string name="action_resize" msgid="1802976324781771067">"आकार बदलें"</string>
     <string name="action_increase_width" msgid="8773715375078513326">"चौड़ाई बढ़ाएं"</string>
     <string name="action_increase_height" msgid="459390020612501122">"ऊंचाई बढ़ाएं"</string>
