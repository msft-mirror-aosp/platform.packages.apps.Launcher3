<?xml version="1.0" encoding="UTF-8"?>
<!-- 
/*
* Copyright (C) 2008 The Android Open Source Project
*
* Licensed under the Apache License, Version 2.0 (the "License");
* you may not use this file except in compliance with the License.
* You may obtain a copy of the License at
*
*      http://www.apache.org/licenses/LICENSE-2.0
*
* Unless required by applicable law or agreed to in writing, software
* distributed under the License is distributed on an "AS IS" BASIS,
* WITHOUT WARRANTIES OR CONDITIONS OF ANY KIND, either express or implied.
* See the License for the specific language governing permissions and
* limitations under the License.
*/
 -->

<resources xmlns:android="http://schemas.android.com/apk/res/android"
    xmlns:xliff="urn:oasis:names:tc:xliff:document:1.2">
    <string name="app_name" msgid="649227358658669779">"Launcher3"</string>
    <string name="work_folder_name" msgid="3753320833950115786">"කාර්යාලය"</string>
    <string name="activity_not_found" msgid="8071924732094499514">"යෙදුම ස්ථාපනය කර නැත."</string>
    <string name="activity_not_available" msgid="7456344436509528827">"යෙදුම නොතිබේ"</string>
    <string name="safemode_shortcut_error" msgid="9160126848219158407">"ආරක්ෂිත ආකාරය තුළ බාගන්න ලද යෙදුම් අබල කරන්න"</string>
    <string name="safemode_widget_error" msgid="4863470563535682004">"සුරක්ෂිත ආකාරය තුළ විජටය අබල කරන ලදි"</string>
    <string name="shortcut_not_available" msgid="2536503539825726397">"කෙටි මග ලබා ගත නොහැකිය"</string>
    <string name="home_screen" msgid="5629429142036709174">"මුල් පිටුව"</string>
    <string name="recent_task_option_split_screen" msgid="6690461455618725183">"බෙදුම් තිරය"</string>
    <string name="split_screen_position_top" msgid="1504965011158689649">"ඉහළ බෙදන්න"</string>
    <string name="split_screen_position_left" msgid="7537793098851830883">"වම බෙදන්න"</string>
    <string name="split_screen_position_right" msgid="1569377524925193369">"දකුණ බෙදන්න"</string>
    <string name="split_app_info_accessibility" msgid="5475288491241414932">"%1$s සඳහා යෙදුම් තතු"</string>
    <string name="long_press_widget_to_add" msgid="3587712543577675817">"විජට් එකක් ගෙන යාමට ස්පර්ශ කර අල්ලා ගෙන සිටින්න."</string>
    <string name="long_accessible_way_to_add" msgid="2733588281439571974">"විජට් එකක් ගෙන යාමට හෝ අභිරුචි ක්‍රියා භාවිත කිරීමට දෙවරක් තට්ටු කර අල්ලා ගෙන සිටින්න."</string>
    <string name="widget_dims_format" msgid="2370757736025621599">"%1$d × %2$d"</string>
    <string name="widget_accessible_dims_format" msgid="3640149169885301790">"පළල %1$d උස %2$d"</string>
    <string name="widget_preview_context_description" msgid="9045841361655787574">"<xliff:g id="WIDGET_NAME">%1$s</xliff:g> විජට්ටුව"</string>
<<<<<<< HEAD
    <string name="add_item_request_drag_hint" msgid="5653291305078645405">"එය මුල් පිටු තිරය වටා ගෙන යාමට විජට් එක ස්පර්ශ කර අල්ලා ගන්න"</string>
    <string name="add_to_home_screen" msgid="8631549138215492708">"මුල් පිටු තිරය වෙත එක් කරන්න"</string>
=======
    <string name="add_item_request_drag_hint" msgid="8730547755622776606">"විජට් එක මුල් පිටු තිරය වටා ගෙන යාමට විජට් එක ස්පර්ශ කර අල්ලාගෙන සිටින්න"</string>
    <string name="add_to_home_screen" msgid="9168649446635919791">"මුල් තිරය වෙත එක් කරන්න"</string>
>>>>>>> 8073fc8d
    <string name="added_to_home_screen_accessibility_text" msgid="4451545765448884415">"<xliff:g id="WIDGET_NAME">%1$s</xliff:g> විජට්ටුව මුල් පිටු තිරය වෙත එක් කරන ලදි"</string>
    <string name="widgets_count" msgid="6467746476364652096">"{count,plural, =1{විජට් #}one{විජට් #}other{විජට් #}}"</string>
    <string name="shortcuts_count" msgid="8471715556199592381">"{count,plural, =1{කෙටි මං #}one{කෙටි මං #}other{කෙටි මං #}}"</string>
    <string name="widgets_and_shortcuts_count" msgid="7209136747878365116">"<xliff:g id="WIDGETS_COUNT">%1$s</xliff:g>, <xliff:g id="SHORTCUTS_COUNT">%2$s</xliff:g>"</string>
    <string name="widget_button_text" msgid="2880537293434387943">"විජට්"</string>
    <string name="widgets_full_sheet_search_bar_hint" msgid="8484659090860596457">"සෙවීම"</string>
    <string name="widgets_full_sheet_cancel_button_description" msgid="5766167035728653605">"සෙවීම් කොටුවෙන් පෙළ හිස් කරන්න"</string>
    <string name="no_widgets_available" msgid="4337693382501046170">"විජට් සහ කෙටි මං ලබා ගත නොහැකිය"</string>
    <string name="no_search_results" msgid="3787956167293097509">"විජට් හෝ කෙටි මං හමු නොවීය"</string>
    <string name="widgets_full_sheet_personal_tab" msgid="2743540105607120182">"පුද්ගලික"</string>
    <string name="widgets_full_sheet_work_tab" msgid="3767150027110633765">"කාර්යාලය"</string>
    <string name="widget_category_conversations" msgid="8894438636213590446">"සංවාද"</string>
    <string name="widget_education_header" msgid="4874760613775913787">"ප්‍රයෝජනවත් තොරතුරු ඔබගේ ඇඟිලි තුඩු අග"</string>
<<<<<<< HEAD
    <string name="widget_education_content" msgid="745542879510751525">"යෙදුම් විවෘත නොකර තොරතුරු ලබා ගැනීම සඳහා, ඔබට ඔබගේ මුල් තිරයට විජට් එක් කළ හැකිය"</string>
=======
    <string name="widget_education_content" msgid="1731667670753497052">"යෙදුම් විවෘත නොකර තොරතුරු ලබා ගැනීම සඳහා, ඔබට ඔබගේ මුල් තිරයට විජට් එක් කළ හැකිය"</string>
>>>>>>> 8073fc8d
    <string name="reconfigurable_widget_education_tip" msgid="6336962690888067057">"විජට් සැකසීම් වෙනස් කිරීමට තට්ටු කරන්න"</string>
    <string name="widget_education_close_button" msgid="8676165703104836580">"තේරුණා"</string>
    <string name="widget_reconfigure_button_content_description" msgid="8811472721881205250">"විජට් සැකසීම් වෙනස් කරන්න"</string>
    <string name="all_apps_search_bar_hint" msgid="1390553134053255246">"යෙදුම් සොයන්න"</string>
    <string name="all_apps_loading_message" msgid="5813968043155271636">"යෙදුම් පූරණය වෙමින්…"</string>
    <string name="all_apps_no_search_results" msgid="3200346862396363786">"\"<xliff:g id="QUERY">%1$s</xliff:g>\" සමග ගැළපෙන යෙදුම් හමු නොවිණි"</string>
    <string name="all_apps_search_market_message" msgid="1366263386197059176">"තව යෙදුම් සඳහා සොයන්න"</string>
    <string name="label_application" msgid="8531721983832654978">"යෙදුම"</string>
    <string name="all_apps_label" msgid="5015784846527570951">"සියලු යෙදුම්"</string>
    <string name="notifications_header" msgid="1404149926117359025">"දැනුම්දීම්"</string>
    <string name="long_press_shortcut_to_add" msgid="5405328730817637737">"කෙටි මගක් ගෙන යාමට ස්පර්ශ කර අල්ලාගෙන සිටින්න."</string>
    <string name="long_accessible_way_to_add_shortcut" msgid="2199537273817090740">"කෙටි මගක් ගෙන යාමට හෝ අභිරුචි ක්‍රියා භාවිත කිරීමට දෙවරක් තට්ටු කර අල්ලා ගෙන සිටින්න."</string>
<<<<<<< HEAD
    <string name="out_of_space" msgid="6692471482459245734">"මෙම මුල් තිරයේ ඉඩ නැත"</string>
=======
    <string name="out_of_space" msgid="6455557115204099579">"මෙම මුල් තිරයේ ඉඩ නැත"</string>
>>>>>>> 8073fc8d
    <string name="hotseat_out_of_space" msgid="7448809638125333693">"ප්‍රියතම දෑ ඇති තැටියේ තවත් ඉඩ නොමැත"</string>
    <string name="all_apps_button_label" msgid="8130441508702294465">"යෙදුම් ලැයිස්තුව"</string>
    <string name="all_apps_search_results" msgid="5889367432531296759">"සෙවීම් ප්‍රතිඵල"</string>
    <string name="all_apps_button_personal_label" msgid="1315764287305224468">"පෞද්ගලික යෙදුම් ලැයිස්තුව"</string>
    <string name="all_apps_button_work_label" msgid="7270707118948892488">"වැඩ යෙදුම් ලැයිස්තුව"</string>
    <string name="remove_drop_target_label" msgid="7812859488053230776">"ඉවත් කරන්න"</string>
    <string name="uninstall_drop_target_label" msgid="4722034217958379417">"අස්ථාපනය කරන්න"</string>
    <string name="app_info_drop_target_label" msgid="692894985365717661">"යෙදුම් තොරතුරු"</string>
    <string name="install_drop_target_label" msgid="2539096853673231757">"ස්ථාපනය කරන්න"</string>
    <string name="dismiss_prediction_label" msgid="3357562989568808658">"යෙදුම යෝජනා නොකරන්න"</string>
    <string name="pin_prediction" msgid="4196423321649756498">"පුරෝකථනය අමුණන්න"</string>
    <string name="permlab_install_shortcut" msgid="5632423390354674437">"කෙටිමං ස්ථාපනය කරන්න"</string>
    <string name="permdesc_install_shortcut" msgid="923466509822011139">"පරිශීලක මැදිහත්වීමෙන් තොරව කෙටිමං එක් කිරීමට යෙදුමකට අවසර දෙයි."</string>
<<<<<<< HEAD
    <string name="permlab_read_settings" msgid="1941457408239617576">"මුල් පිටු සැකසීම් සහ කෙටිමං කියවන්න"</string>
    <string name="permdesc_read_settings" msgid="5833423719057558387">"මුල් පිටුවේ ඇති සැකසීම් සහ කෙටිමං කියවීමට යෙදුමකට අවසර දෙයි."</string>
    <string name="permlab_write_settings" msgid="3574213698004620587">"මුල් පිටු සැකසීම් සහ කෙටිමං ලියන්න"</string>
    <string name="permdesc_write_settings" msgid="5440712911516509985">"මුල් පිටුවේ සැකසීම් සහ කෙටිමං ඉවත් කිරීමට යෙදුමට අවසර දෙයි."</string>
=======
    <string name="permlab_read_settings" msgid="5136500343007704955">"මුල් පිටු සැකසීම් සහ කෙටි මං කියවන්න"</string>
    <string name="permdesc_read_settings" msgid="4208061150510996676">"මුල් පිටුවේ ඇති සැකසීම් සහ කෙටි මං කියවීමට යෙදුමට ඉඩ දෙයි."</string>
    <string name="permlab_write_settings" msgid="4820028712156303762">"මුල් පිටු සැකසීම් සහ කෙටි මං ලියන්න"</string>
    <string name="permdesc_write_settings" msgid="726859348127868466">"මුල් පිටුවේ සැකසීම් සහ කෙටි මං ඉවත් කිරීමට යෙදුමට ඉඩ දෙයි."</string>
>>>>>>> 8073fc8d
    <string name="msg_no_phone_permission" msgid="9208659281529857371">"<xliff:g id="APP_NAME">%1$s</xliff:g> හට දුරකථන ඇමතුම් සිදු කිරීමට ඉඩ නොදේ"</string>
    <string name="gadget_error_text" msgid="740356548025791839">"විජට් පූරණය කළ නොහැකිය"</string>
    <string name="gadget_setup_text" msgid="8348374825537681407">"විජට් සැකසීම්"</string>
    <string name="gadget_complete_setup_text" msgid="309040266978007925">"පිහිටුවීම අවසන් කිරීමට තට්ටු කරන්න"</string>
    <string name="uninstall_system_app_text" msgid="4172046090762920660">"මෙය පද්ධති යෙදුමක් වන අතර අස්ථාපනය කළ නොහැක."</string>
    <string name="folder_hint_text" msgid="5174843001373488816">"නම සංස්කරණය කරන්න"</string>
    <string name="disabled_app_label" msgid="6673129024321402780">"<xliff:g id="APP_NAME">%1$s</xliff:g> අබල කෙරිණි"</string>
    <string name="dotted_app_label" msgid="1865617679843363410">"{count,plural, =1{{app_name} හට දැනුම්දීම් #ක් ඇත}one{{app_name} හට දැනුම්දීම් #ක් ඇත}other{{app_name} හට දැනුම්දීම් #ක් ඇත}}"</string>
    <string name="default_scroll_format" msgid="7475544710230993317">"%2$d හි %1$d පිටුව"</string>
    <string name="workspace_scroll_format" msgid="8458889198184077399">"මුල් පිටු තිරය %2$d හි %1$d"</string>
    <string name="workspace_new_page" msgid="257366611030256142">"නව මුල් පිටුව"</string>
    <string name="folder_opened" msgid="94695026776264709">"ෆෝල්ඩරය විවෘත විය, <xliff:g id="WIDTH">%1$d</xliff:g> හි <xliff:g id="HEIGHT">%2$d</xliff:g>"</string>
    <string name="folder_tap_to_close" msgid="4625795376335528256">"ෆෝල්ඩරය වැසීමට තට්ටු කරන්න"</string>
    <string name="folder_tap_to_rename" msgid="4017685068016979677">"යළි නම් කිරීම සුරැකීමට තට්ටු කරන්න"</string>
    <string name="folder_closed" msgid="4100806530910930934">"ෆෝල්ඩරය වසා ඇත"</string>
    <string name="folder_renamed" msgid="1794088362165669656">"<xliff:g id="NAME">%1$s</xliff:g> වෙත ෆෝල්ඩරය නැවත නම් කෙරිණි"</string>
    <string name="folder_name_format_exact" msgid="8626242716117004803">"ෆෝල්ඩරය: <xliff:g id="NAME">%1$s</xliff:g>, අයිතම <xliff:g id="SIZE">%2$d</xliff:g>"</string>
    <string name="folder_name_format_overflow" msgid="4270108890534995199">"ෆෝල්ඩර: <xliff:g id="NAME">%1$s</xliff:g>, අයිතම <xliff:g id="SIZE">%2$d</xliff:g>ක් හෝ වැඩි ගණනක්"</string>
    <string name="wallpaper_button_text" msgid="8404103075899945851">"වෝල්පේපර"</string>
    <string name="styles_wallpaper_button_text" msgid="8216961355289236794">"වෝල්පේපරය සහ මෝස්තරය"</string>
    <string name="settings_button_text" msgid="8873672322605444408">"නිවසේ සැකසීම්"</string>
    <string name="msg_disabled_by_admin" msgid="6898038085516271325">"ඔබගේ පරිපාලක විසින් අබල කරන ලදී"</string>
<<<<<<< HEAD
    <string name="allow_rotation_title" msgid="7728578836261442095">"මුල් පිටු තිරය කරකැවීමට ඉඩ දෙන්න"</string>
=======
    <string name="allow_rotation_title" msgid="7222049633713050106">"මුල් තිරය කරකැවීමට ඉඩ දෙන්න"</string>
>>>>>>> 8073fc8d
    <string name="allow_rotation_desc" msgid="8662546029078692509">"දුරකථනය කරකවන විට"</string>
    <string name="notification_dots_title" msgid="9062440428204120317">"දැනුම්දීම් තිත්"</string>
    <string name="notification_dots_desc_on" msgid="1679848116452218908">"ක්‍රියාත්මකයි"</string>
    <string name="notification_dots_desc_off" msgid="1760796511504341095">"ක්‍රියාවිරහිතයි"</string>
    <string name="title_missing_notification_access" msgid="7503287056163941064">"දැනුම්දීම් ප්‍රවේශය අවශ්‍යයි"</string>
    <string name="msg_missing_notification_access" msgid="281113995110910548">"දැනුම්දීම් තිත් පෙන්වීමට, <xliff:g id="NAME">%1$s</xliff:g> සඳහා යෙදුම් දැනුම්දීම් සබල කරන්න"</string>
    <string name="title_change_settings" msgid="1376365968844349552">"සැකසීම් වෙනස් කරන්න"</string>
    <string name="notification_dots_service_title" msgid="4284221181793592871">"දැනුම්දීම් තිත් පෙන්වන්න"</string>
<<<<<<< HEAD
    <string name="auto_add_shortcuts_label" msgid="3698776050751790653">"මුල් තිරයට යෙදුම් අයිකන එක් කරන්න"</string>
=======
    <string name="auto_add_shortcuts_label" msgid="4926805029653694105">"මුල් තිරයට යෙදුම් නිරූපක එක් කරන්න"</string>
>>>>>>> 8073fc8d
    <string name="auto_add_shortcuts_description" msgid="7117251166066978730">"නව යෙදුම් සඳහා"</string>
    <string name="package_state_unknown" msgid="7592128424511031410">"නොදනී"</string>
    <string name="abandoned_clean_this" msgid="7610119707847920412">"ඉවත් කරන්න"</string>
    <string name="abandoned_search" msgid="891119232568284442">"සොයන්න"</string>
    <string name="abandoned_promises_title" msgid="7096178467971716750">"මෙම යෙදුම ස්ථාපනය කර නොමැත"</string>
    <string name="abandoned_promise_explanation" msgid="3990027586878167529">"මෙම නිරුපකයට යෙදුම ස්ථාපනය කර නොමැත. ඔබට එය ඉවත් කළ හැක, හෝ යෙදුම් සඳහා සොයන්න සහ අතින් ස්ථාපනය කරන්න."</string>
    <string name="app_installing_title" msgid="5864044122733792085">"<xliff:g id="NAME">%1$s</xliff:g> ස්ථාපනය කරමින්, <xliff:g id="PROGRESS">%2$s</xliff:g> සම්පූර්ණයි"</string>
    <string name="app_downloading_title" msgid="8336702962104482644">"<xliff:g id="NAME">%1$s</xliff:g> බාගත කරමින්, <xliff:g id="PROGRESS">%2$s</xliff:g> සම්පූර්ණයි"</string>
    <string name="app_waiting_download_title" msgid="7053938513995617849">"<xliff:g id="NAME">%1$s</xliff:g> ස්ථාපනය කිරීමට බලා සිටිමින්"</string>
    <!-- no translation found for dialog_update_title (114234265740994042) -->
    <skip />
    <!-- no translation found for dialog_update_message (4176784553982226114) -->
    <skip />
    <!-- no translation found for dialog_update (2178028071796141234) -->
    <skip />
    <!-- no translation found for dialog_remove (6510806469849709407) -->
    <skip />
    <string name="widgets_list" msgid="796804551140113767">"විජට් ලැයිස්තුව"</string>
    <string name="widgets_list_closed" msgid="6141506579418771922">"විජට් ලැයිස්තුව වසා ඇත"</string>
<<<<<<< HEAD
    <string name="action_add_to_workspace" msgid="8902165848117513641">"මුල් තිරය වෙත එක් කරන්න"</string>
=======
    <string name="action_add_to_workspace" msgid="215894119683164916">"මුල් තිරය වෙත එක් කරන්න"</string>
>>>>>>> 8073fc8d
    <string name="action_move_here" msgid="2170188780612570250">"මෙතනට අයිතමය ගෙන එන්න"</string>
    <string name="item_added_to_workspace" msgid="4211073925752213539">"අයිතමය මුල් තිරය වෙත එකතු කරන ලදි"</string>
    <string name="item_removed" msgid="851119963877842327">"අයිතමය ඉවත් කරන ලදි"</string>
    <string name="undo" msgid="4151576204245173321">"අස් කරන්න"</string>
    <string name="action_move" msgid="4339390619886385032">"අයිතමය ගෙනයන්න"</string>
    <string name="move_to_empty_cell" msgid="2833711483015685619">"පේළිය <xliff:g id="NUMBER_0">%1$s</xliff:g> තීරුව <xliff:g id="NUMBER_1">%2$s</xliff:g> වෙත ගෙන යන්න"</string>
    <string name="move_to_position" msgid="6750008980455459790">"<xliff:g id="NUMBER">%1$s</xliff:g> ස්ථානය වෙත ගෙන යන්න"</string>
    <string name="move_to_hotseat_position" msgid="6295412897075147808">"ප්‍රියතම ස්ථානය <xliff:g id="NUMBER">%1$s</xliff:g> වෙත ගෙන යන්න"</string>
    <string name="item_moved" msgid="4606538322571412879">"අයිතමය ගෙන යන ලදි"</string>
    <string name="add_to_folder" msgid="9040534766770853243">"ෆෝල්ඩරය එක් කරන්න: <xliff:g id="NAME">%1$s</xliff:g>"</string>
    <string name="add_to_folder_with_app" msgid="4534929978967147231">"<xliff:g id="NAME">%1$s</xliff:g> සමඟ ෆෝල්ඩරය වෙත එක් කරන්න"</string>
    <string name="added_to_folder" msgid="4793259502305558003">"අයිතමය ෆෝඩරය වෙතට එක් කරන ලදි"</string>
    <string name="create_folder_with" msgid="4050141361160214248">"මේ සමග ෆෝල්ඩරය සාදන්න: <xliff:g id="NAME">%1$s</xliff:g>"</string>
    <string name="folder_created" msgid="6409794597405184510">"ෆෝල්ඩරය සාදන ලදි"</string>
<<<<<<< HEAD
    <string name="action_move_to_workspace" msgid="1603837886334246317">"මුල් තිරය වෙත ගෙන යන්න"</string>
=======
    <string name="action_move_to_workspace" msgid="39528912300293768">"මුල් තිරය වෙත ගෙන යන්න"</string>
>>>>>>> 8073fc8d
    <string name="action_resize" msgid="1802976324781771067">"නැවත ප්‍රමාණගත කිරීම"</string>
    <string name="action_increase_width" msgid="8773715375078513326">"පළල වැඩි කරන්න"</string>
    <string name="action_increase_height" msgid="459390020612501122">"උස වැඩි කරන්න"</string>
    <string name="action_decrease_width" msgid="1374549771083094654">"පළල අඩු කරන්න"</string>
    <string name="action_decrease_height" msgid="282377193880900022">"උස අඩු කරන්න"</string>
    <string name="widget_resized" msgid="9130327887929620">"විජට් පළල <xliff:g id="NUMBER_0">%1$s</xliff:g> උස <xliff:g id="NUMBER_1">%2$s</xliff:g> වෙත ප්‍රමාණකරණය කරන ලදි"</string>
    <string name="action_deep_shortcut" msgid="2864038805849372848">"කෙටිමං"</string>
    <string name="shortcuts_menu_with_notifications_description" msgid="2676582286544232849">"කෙටි මං සහ දැනුම්දීම්"</string>
    <string name="action_dismiss_notification" msgid="5909461085055959187">"ඉවතලන්න"</string>
    <string name="accessibility_close" msgid="2277148124685870734">"වසන්න"</string>
    <string name="notification_dismissed" msgid="6002233469409822874">"දැනුම්දීම ඉවතලන ලදී"</string>
    <string name="all_apps_personal_tab" msgid="4190252696685155002">"පුද්ගලික"</string>
    <string name="all_apps_work_tab" msgid="4884822796154055118">"කාර්යාලය"</string>
    <string name="work_profile_toggle_label" msgid="3081029915775481146">"කාර්යාල පැතිකඩ"</string>
    <string name="work_profile_edu_work_apps" msgid="7895468576497746520">"කාර්යාල යෙදුම්වලට ලාංඡන යොදා ඇති අතර ඔබගේ IT පරිපාලකට දෘශ්‍යමාන වේ"</string>
    <string name="work_profile_edu_accept" msgid="6069788082535149071">"තේරුණා"</string>
    <string name="work_apps_paused_title" msgid="3040901117349444598">"කාර්යාල යෙදුම් විරාම කර ඇත"</string>
    <string name="work_apps_paused_body" msgid="261634750995824906">"ඔබගේ කාර්යාල යෙදුම්වලට ඔබට දැනුම්දීම් එවීමට, ඔබගේ බැටරිය භාවිත කිරීමට හෝ ඔබගේ ස්ථානයට ප්‍රවේශ වීමට නොහැකිය"</string>
    <string name="work_apps_paused_content_description" msgid="5149623040804051095">"කාර්යාල යෙදුම් ක්‍රියාවිරහිතයි. ඔබගේ කාර්යාල යෙදුම්වලට ඔබට දැනුම්දීම් එවීමට, ඔබගේ බැටරිය භාවිත කිරීමට හෝ ඔබගේ ස්ථානයට ප්‍රවේශ වීමට නොහැකිය"</string>
    <string name="work_apps_paused_edu_banner" msgid="8872412121608402058">"කාර්යාල යෙදුම්වලට ලාංඡන යොදා ඇති අතර ඔබගේ IT පරිපාලකට දෘශ්‍යමාන වේ"</string>
    <string name="work_apps_paused_edu_accept" msgid="6377476824357318532">"තේරුණා"</string>
    <string name="work_apps_pause_btn_text" msgid="1921059713673767460">"කාර්යාල යෙදුම් ක්‍රියාවිරහිත කරන්න"</string>
    <string name="work_apps_enable_btn_text" msgid="1156432622148413741">"කාර්යාල යෙදුම් ක්‍රියාත්මක කරන්න"</string>
    <string name="developer_options_filter_hint" msgid="5896817443635989056">"පෙරහන"</string>
    <string name="remote_action_failed" msgid="1383965239183576790">"අසාර්ථකයි: <xliff:g id="WHAT">%1$s</xliff:g>"</string>
</resources><|MERGE_RESOLUTION|>--- conflicted
+++ resolved
@@ -37,13 +37,8 @@
     <string name="widget_dims_format" msgid="2370757736025621599">"%1$d × %2$d"</string>
     <string name="widget_accessible_dims_format" msgid="3640149169885301790">"පළල %1$d උස %2$d"</string>
     <string name="widget_preview_context_description" msgid="9045841361655787574">"<xliff:g id="WIDGET_NAME">%1$s</xliff:g> විජට්ටුව"</string>
-<<<<<<< HEAD
-    <string name="add_item_request_drag_hint" msgid="5653291305078645405">"එය මුල් පිටු තිරය වටා ගෙන යාමට විජට් එක ස්පර්ශ කර අල්ලා ගන්න"</string>
-    <string name="add_to_home_screen" msgid="8631549138215492708">"මුල් පිටු තිරය වෙත එක් කරන්න"</string>
-=======
     <string name="add_item_request_drag_hint" msgid="8730547755622776606">"විජට් එක මුල් පිටු තිරය වටා ගෙන යාමට විජට් එක ස්පර්ශ කර අල්ලාගෙන සිටින්න"</string>
     <string name="add_to_home_screen" msgid="9168649446635919791">"මුල් තිරය වෙත එක් කරන්න"</string>
->>>>>>> 8073fc8d
     <string name="added_to_home_screen_accessibility_text" msgid="4451545765448884415">"<xliff:g id="WIDGET_NAME">%1$s</xliff:g> විජට්ටුව මුල් පිටු තිරය වෙත එක් කරන ලදි"</string>
     <string name="widgets_count" msgid="6467746476364652096">"{count,plural, =1{විජට් #}one{විජට් #}other{විජට් #}}"</string>
     <string name="shortcuts_count" msgid="8471715556199592381">"{count,plural, =1{කෙටි මං #}one{කෙටි මං #}other{කෙටි මං #}}"</string>
@@ -57,11 +52,7 @@
     <string name="widgets_full_sheet_work_tab" msgid="3767150027110633765">"කාර්යාලය"</string>
     <string name="widget_category_conversations" msgid="8894438636213590446">"සංවාද"</string>
     <string name="widget_education_header" msgid="4874760613775913787">"ප්‍රයෝජනවත් තොරතුරු ඔබගේ ඇඟිලි තුඩු අග"</string>
-<<<<<<< HEAD
-    <string name="widget_education_content" msgid="745542879510751525">"යෙදුම් විවෘත නොකර තොරතුරු ලබා ගැනීම සඳහා, ඔබට ඔබගේ මුල් තිරයට විජට් එක් කළ හැකිය"</string>
-=======
     <string name="widget_education_content" msgid="1731667670753497052">"යෙදුම් විවෘත නොකර තොරතුරු ලබා ගැනීම සඳහා, ඔබට ඔබගේ මුල් තිරයට විජට් එක් කළ හැකිය"</string>
->>>>>>> 8073fc8d
     <string name="reconfigurable_widget_education_tip" msgid="6336962690888067057">"විජට් සැකසීම් වෙනස් කිරීමට තට්ටු කරන්න"</string>
     <string name="widget_education_close_button" msgid="8676165703104836580">"තේරුණා"</string>
     <string name="widget_reconfigure_button_content_description" msgid="8811472721881205250">"විජට් සැකසීම් වෙනස් කරන්න"</string>
@@ -74,11 +65,7 @@
     <string name="notifications_header" msgid="1404149926117359025">"දැනුම්දීම්"</string>
     <string name="long_press_shortcut_to_add" msgid="5405328730817637737">"කෙටි මගක් ගෙන යාමට ස්පර්ශ කර අල්ලාගෙන සිටින්න."</string>
     <string name="long_accessible_way_to_add_shortcut" msgid="2199537273817090740">"කෙටි මගක් ගෙන යාමට හෝ අභිරුචි ක්‍රියා භාවිත කිරීමට දෙවරක් තට්ටු කර අල්ලා ගෙන සිටින්න."</string>
-<<<<<<< HEAD
-    <string name="out_of_space" msgid="6692471482459245734">"මෙම මුල් තිරයේ ඉඩ නැත"</string>
-=======
     <string name="out_of_space" msgid="6455557115204099579">"මෙම මුල් තිරයේ ඉඩ නැත"</string>
->>>>>>> 8073fc8d
     <string name="hotseat_out_of_space" msgid="7448809638125333693">"ප්‍රියතම දෑ ඇති තැටියේ තවත් ඉඩ නොමැත"</string>
     <string name="all_apps_button_label" msgid="8130441508702294465">"යෙදුම් ලැයිස්තුව"</string>
     <string name="all_apps_search_results" msgid="5889367432531296759">"සෙවීම් ප්‍රතිඵල"</string>
@@ -92,17 +79,10 @@
     <string name="pin_prediction" msgid="4196423321649756498">"පුරෝකථනය අමුණන්න"</string>
     <string name="permlab_install_shortcut" msgid="5632423390354674437">"කෙටිමං ස්ථාපනය කරන්න"</string>
     <string name="permdesc_install_shortcut" msgid="923466509822011139">"පරිශීලක මැදිහත්වීමෙන් තොරව කෙටිමං එක් කිරීමට යෙදුමකට අවසර දෙයි."</string>
-<<<<<<< HEAD
-    <string name="permlab_read_settings" msgid="1941457408239617576">"මුල් පිටු සැකසීම් සහ කෙටිමං කියවන්න"</string>
-    <string name="permdesc_read_settings" msgid="5833423719057558387">"මුල් පිටුවේ ඇති සැකසීම් සහ කෙටිමං කියවීමට යෙදුමකට අවසර දෙයි."</string>
-    <string name="permlab_write_settings" msgid="3574213698004620587">"මුල් පිටු සැකසීම් සහ කෙටිමං ලියන්න"</string>
-    <string name="permdesc_write_settings" msgid="5440712911516509985">"මුල් පිටුවේ සැකසීම් සහ කෙටිමං ඉවත් කිරීමට යෙදුමට අවසර දෙයි."</string>
-=======
     <string name="permlab_read_settings" msgid="5136500343007704955">"මුල් පිටු සැකසීම් සහ කෙටි මං කියවන්න"</string>
     <string name="permdesc_read_settings" msgid="4208061150510996676">"මුල් පිටුවේ ඇති සැකසීම් සහ කෙටි මං කියවීමට යෙදුමට ඉඩ දෙයි."</string>
     <string name="permlab_write_settings" msgid="4820028712156303762">"මුල් පිටු සැකසීම් සහ කෙටි මං ලියන්න"</string>
     <string name="permdesc_write_settings" msgid="726859348127868466">"මුල් පිටුවේ සැකසීම් සහ කෙටි මං ඉවත් කිරීමට යෙදුමට ඉඩ දෙයි."</string>
->>>>>>> 8073fc8d
     <string name="msg_no_phone_permission" msgid="9208659281529857371">"<xliff:g id="APP_NAME">%1$s</xliff:g> හට දුරකථන ඇමතුම් සිදු කිරීමට ඉඩ නොදේ"</string>
     <string name="gadget_error_text" msgid="740356548025791839">"විජට් පූරණය කළ නොහැකිය"</string>
     <string name="gadget_setup_text" msgid="8348374825537681407">"විජට් සැකසීම්"</string>
@@ -125,11 +105,7 @@
     <string name="styles_wallpaper_button_text" msgid="8216961355289236794">"වෝල්පේපරය සහ මෝස්තරය"</string>
     <string name="settings_button_text" msgid="8873672322605444408">"නිවසේ සැකසීම්"</string>
     <string name="msg_disabled_by_admin" msgid="6898038085516271325">"ඔබගේ පරිපාලක විසින් අබල කරන ලදී"</string>
-<<<<<<< HEAD
-    <string name="allow_rotation_title" msgid="7728578836261442095">"මුල් පිටු තිරය කරකැවීමට ඉඩ දෙන්න"</string>
-=======
     <string name="allow_rotation_title" msgid="7222049633713050106">"මුල් තිරය කරකැවීමට ඉඩ දෙන්න"</string>
->>>>>>> 8073fc8d
     <string name="allow_rotation_desc" msgid="8662546029078692509">"දුරකථනය කරකවන විට"</string>
     <string name="notification_dots_title" msgid="9062440428204120317">"දැනුම්දීම් තිත්"</string>
     <string name="notification_dots_desc_on" msgid="1679848116452218908">"ක්‍රියාත්මකයි"</string>
@@ -138,11 +114,7 @@
     <string name="msg_missing_notification_access" msgid="281113995110910548">"දැනුම්දීම් තිත් පෙන්වීමට, <xliff:g id="NAME">%1$s</xliff:g> සඳහා යෙදුම් දැනුම්දීම් සබල කරන්න"</string>
     <string name="title_change_settings" msgid="1376365968844349552">"සැකසීම් වෙනස් කරන්න"</string>
     <string name="notification_dots_service_title" msgid="4284221181793592871">"දැනුම්දීම් තිත් පෙන්වන්න"</string>
-<<<<<<< HEAD
-    <string name="auto_add_shortcuts_label" msgid="3698776050751790653">"මුල් තිරයට යෙදුම් අයිකන එක් කරන්න"</string>
-=======
     <string name="auto_add_shortcuts_label" msgid="4926805029653694105">"මුල් තිරයට යෙදුම් නිරූපක එක් කරන්න"</string>
->>>>>>> 8073fc8d
     <string name="auto_add_shortcuts_description" msgid="7117251166066978730">"නව යෙදුම් සඳහා"</string>
     <string name="package_state_unknown" msgid="7592128424511031410">"නොදනී"</string>
     <string name="abandoned_clean_this" msgid="7610119707847920412">"ඉවත් කරන්න"</string>
@@ -162,11 +134,7 @@
     <skip />
     <string name="widgets_list" msgid="796804551140113767">"විජට් ලැයිස්තුව"</string>
     <string name="widgets_list_closed" msgid="6141506579418771922">"විජට් ලැයිස්තුව වසා ඇත"</string>
-<<<<<<< HEAD
-    <string name="action_add_to_workspace" msgid="8902165848117513641">"මුල් තිරය වෙත එක් කරන්න"</string>
-=======
     <string name="action_add_to_workspace" msgid="215894119683164916">"මුල් තිරය වෙත එක් කරන්න"</string>
->>>>>>> 8073fc8d
     <string name="action_move_here" msgid="2170188780612570250">"මෙතනට අයිතමය ගෙන එන්න"</string>
     <string name="item_added_to_workspace" msgid="4211073925752213539">"අයිතමය මුල් තිරය වෙත එකතු කරන ලදි"</string>
     <string name="item_removed" msgid="851119963877842327">"අයිතමය ඉවත් කරන ලදි"</string>
@@ -181,11 +149,7 @@
     <string name="added_to_folder" msgid="4793259502305558003">"අයිතමය ෆෝඩරය වෙතට එක් කරන ලදි"</string>
     <string name="create_folder_with" msgid="4050141361160214248">"මේ සමග ෆෝල්ඩරය සාදන්න: <xliff:g id="NAME">%1$s</xliff:g>"</string>
     <string name="folder_created" msgid="6409794597405184510">"ෆෝල්ඩරය සාදන ලදි"</string>
-<<<<<<< HEAD
-    <string name="action_move_to_workspace" msgid="1603837886334246317">"මුල් තිරය වෙත ගෙන යන්න"</string>
-=======
     <string name="action_move_to_workspace" msgid="39528912300293768">"මුල් තිරය වෙත ගෙන යන්න"</string>
->>>>>>> 8073fc8d
     <string name="action_resize" msgid="1802976324781771067">"නැවත ප්‍රමාණගත කිරීම"</string>
     <string name="action_increase_width" msgid="8773715375078513326">"පළල වැඩි කරන්න"</string>
     <string name="action_increase_height" msgid="459390020612501122">"උස වැඩි කරන්න"</string>
