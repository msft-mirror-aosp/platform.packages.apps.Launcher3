--- conflicted
+++ resolved
@@ -37,13 +37,8 @@
     <string name="widget_dims_format" msgid="2370757736025621599">"%1$d × %2$d"</string>
     <string name="widget_accessible_dims_format" msgid="3640149169885301790">"%1$d de largo por %2$d de alto"</string>
     <string name="widget_preview_context_description" msgid="9045841361655787574">"Widget <xliff:g id="WIDGET_NAME">%1$s</xliff:g>"</string>
-<<<<<<< HEAD
-    <string name="add_item_request_drag_hint" msgid="5653291305078645405">"Mantén premido o widget para movelo pola pantalla de inicio"</string>
-    <string name="add_to_home_screen" msgid="8631549138215492708">"Engadir á pantalla de inicio"</string>
-=======
     <string name="add_item_request_drag_hint" msgid="8730547755622776606">"Mantén premido o widget para movelo pola pantalla de inicio"</string>
     <string name="add_to_home_screen" msgid="9168649446635919791">"Engadir á pantalla de inicio"</string>
->>>>>>> 8073fc8d
     <string name="added_to_home_screen_accessibility_text" msgid="4451545765448884415">"Engadiuse o widget <xliff:g id="WIDGET_NAME">%1$s</xliff:g> á pantalla de inicio"</string>
     <string name="widgets_count" msgid="6467746476364652096">"{count,plural, =1{# widget}other{# widgets}}"</string>
     <string name="shortcuts_count" msgid="8471715556199592381">"{count,plural, =1{# atallo}other{# atallos}}"</string>
@@ -57,11 +52,7 @@
     <string name="widgets_full_sheet_work_tab" msgid="3767150027110633765">"Widgets do traballo"</string>
     <string name="widget_category_conversations" msgid="8894438636213590446">"Conversas"</string>
     <string name="widget_education_header" msgid="4874760613775913787">"Información útil ao teu alcance"</string>
-<<<<<<< HEAD
-    <string name="widget_education_content" msgid="745542879510751525">"Se queres obter información sen abrir as aplicacións, podes engadir widgets á pantalla de inicio"</string>
-=======
     <string name="widget_education_content" msgid="1731667670753497052">"Se queres obter información sen abrir as aplicacións, podes engadir widgets á pantalla de inicio"</string>
->>>>>>> 8073fc8d
     <string name="reconfigurable_widget_education_tip" msgid="6336962690888067057">"Toca para cambiar a configuración do widget"</string>
     <string name="widget_education_close_button" msgid="8676165703104836580">"Entendido"</string>
     <string name="widget_reconfigure_button_content_description" msgid="8811472721881205250">"Cambiar configuración do widget"</string>
@@ -74,11 +65,7 @@
     <string name="notifications_header" msgid="1404149926117359025">"Notificacións"</string>
     <string name="long_press_shortcut_to_add" msgid="5405328730817637737">"Mantén premido un atallo para movelo."</string>
     <string name="long_accessible_way_to_add_shortcut" msgid="2199537273817090740">"Toca dúas veces un atallo e manteno premido para movelo ou utiliza accións personalizadas."</string>
-<<<<<<< HEAD
-    <string name="out_of_space" msgid="6692471482459245734">"Non queda espazo nesta pantalla de inicio"</string>
-=======
     <string name="out_of_space" msgid="6455557115204099579">"Non queda espazo nesta pantalla de inicio"</string>
->>>>>>> 8073fc8d
     <string name="hotseat_out_of_space" msgid="7448809638125333693">"Non hai máis espazo na bandexa de favoritos"</string>
     <string name="all_apps_button_label" msgid="8130441508702294465">"Lista de aplicacións"</string>
     <string name="all_apps_search_results" msgid="5889367432531296759">"Resultados da busca"</string>
@@ -92,17 +79,10 @@
     <string name="pin_prediction" msgid="4196423321649756498">"Fixar predición"</string>
     <string name="permlab_install_shortcut" msgid="5632423390354674437">"instalar atallos"</string>
     <string name="permdesc_install_shortcut" msgid="923466509822011139">"Permite a unha aplicación engadir atallos sen intervención do usuario."</string>
-<<<<<<< HEAD
-    <string name="permlab_read_settings" msgid="1941457408239617576">"ler a configuración e os atallos da pantalla de inicio"</string>
-    <string name="permdesc_read_settings" msgid="5833423719057558387">"Permite a unha aplicación ler a configuración e os atallos da páxina de inicio."</string>
-    <string name="permlab_write_settings" msgid="3574213698004620587">"modificar a configuración e os atallos da pantalla de inicio"</string>
-    <string name="permdesc_write_settings" msgid="5440712911516509985">"Permite a unha aplicación cambiar a configuración e os atallos da pantalla de inicio."</string>
-=======
     <string name="permlab_read_settings" msgid="5136500343007704955">"ler a configuración e os atallos da pantalla de inicio"</string>
     <string name="permdesc_read_settings" msgid="4208061150510996676">"Permite que a aplicación lea a configuración e os atallos da pantalla de inicio."</string>
     <string name="permlab_write_settings" msgid="4820028712156303762">"editar a configuración e os atallos da pantalla de inicio"</string>
     <string name="permdesc_write_settings" msgid="726859348127868466">"Permite que a aplicación cambie a configuración e os atallos da pantalla de inicio."</string>
->>>>>>> 8073fc8d
     <string name="msg_no_phone_permission" msgid="9208659281529857371">"<xliff:g id="APP_NAME">%1$s</xliff:g> non ten permiso para facer chamadas telefónicas"</string>
     <string name="gadget_error_text" msgid="740356548025791839">"Non se puido cargar o widget"</string>
     <string name="gadget_setup_text" msgid="8348374825537681407">"Configuración do widget"</string>
@@ -125,11 +105,7 @@
     <string name="styles_wallpaper_button_text" msgid="8216961355289236794">"Estilo e fondo de pantalla"</string>
     <string name="settings_button_text" msgid="8873672322605444408">"Axustes de Inicio"</string>
     <string name="msg_disabled_by_admin" msgid="6898038085516271325">"Función desactivada polo administrador"</string>
-<<<<<<< HEAD
-    <string name="allow_rotation_title" msgid="7728578836261442095">"Permitir xirar a pantalla de inicio"</string>
-=======
     <string name="allow_rotation_title" msgid="7222049633713050106">"Permitir xirar a pantalla de inicio"</string>
->>>>>>> 8073fc8d
     <string name="allow_rotation_desc" msgid="8662546029078692509">"Ao xirar o teléfono"</string>
     <string name="notification_dots_title" msgid="9062440428204120317">"Puntos de notificacións"</string>
     <string name="notification_dots_desc_on" msgid="1679848116452218908">"Activados"</string>
@@ -138,11 +114,7 @@
     <string name="msg_missing_notification_access" msgid="281113995110910548">"Para que se mostren os puntos de notificacións, activa as notificacións da aplicación <xliff:g id="NAME">%1$s</xliff:g>"</string>
     <string name="title_change_settings" msgid="1376365968844349552">"Cambiar configuración"</string>
     <string name="notification_dots_service_title" msgid="4284221181793592871">"Mostra puntos de notificacións"</string>
-<<<<<<< HEAD
-    <string name="auto_add_shortcuts_label" msgid="3698776050751790653">"Engadir iconas de aplicacións á pantalla de inicio"</string>
-=======
     <string name="auto_add_shortcuts_label" msgid="4926805029653694105">"Engadir iconas de aplicacións á pantalla de inicio"</string>
->>>>>>> 8073fc8d
     <string name="auto_add_shortcuts_description" msgid="7117251166066978730">"Para novas aplicacións"</string>
     <string name="package_state_unknown" msgid="7592128424511031410">"Descoñecido"</string>
     <string name="abandoned_clean_this" msgid="7610119707847920412">"Quitar"</string>
@@ -162,11 +134,7 @@
     <skip />
     <string name="widgets_list" msgid="796804551140113767">"Lista de widgets"</string>
     <string name="widgets_list_closed" msgid="6141506579418771922">"Pechouse a lista de widgets"</string>
-<<<<<<< HEAD
-    <string name="action_add_to_workspace" msgid="8902165848117513641">"Engadir á pantalla de inicio"</string>
-=======
     <string name="action_add_to_workspace" msgid="215894119683164916">"Engadir á pantalla de inicio"</string>
->>>>>>> 8073fc8d
     <string name="action_move_here" msgid="2170188780612570250">"Mover elemento aquí"</string>
     <string name="item_added_to_workspace" msgid="4211073925752213539">"Engadiuse o elemento á pantalla de inicio"</string>
     <string name="item_removed" msgid="851119963877842327">"Quitouse o elemento"</string>
@@ -181,11 +149,7 @@
     <string name="added_to_folder" msgid="4793259502305558003">"Engadiuse o elemento ao cartafol"</string>
     <string name="create_folder_with" msgid="4050141361160214248">"Crear cartafol con: <xliff:g id="NAME">%1$s</xliff:g>"</string>
     <string name="folder_created" msgid="6409794597405184510">"Creouse o cartafol"</string>
-<<<<<<< HEAD
-    <string name="action_move_to_workspace" msgid="1603837886334246317">"Mover á pantalla de inicio"</string>
-=======
     <string name="action_move_to_workspace" msgid="39528912300293768">"Mover á pantalla de inicio"</string>
->>>>>>> 8073fc8d
     <string name="action_resize" msgid="1802976324781771067">"Cambiar tamaño"</string>
     <string name="action_increase_width" msgid="8773715375078513326">"Aumentar ancho"</string>
     <string name="action_increase_height" msgid="459390020612501122">"Aumentar altura"</string>
